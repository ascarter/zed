--- conflicted
+++ resolved
@@ -460,21 +460,15 @@
             server
                 .on_notification::<StatusNotification, _>(|_, _| { /* Silence the notification */ })
                 .detach();
-<<<<<<< HEAD
-            let server = cx
-                .update(|cx| {
-                    let params = server.default_initialize_params(cx);
-                    server.initialize(params, cx)
-                })?
-=======
-
-            let initialize_params = None;
+
             let configuration = lsp::DidChangeConfigurationParams {
                 settings: Default::default(),
             };
             let server = cx
-                .update(|cx| server.initialize(initialize_params, configuration.into(), cx))?
->>>>>>> 93f117b2
+                .update(|cx| {
+                    let params = server.default_initialize_params(cx);
+                    server.initialize(params, configuration.into(), cx)
+                })?
                 .await?;
 
             let status = server
