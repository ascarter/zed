use crate::{
    buffer_store::{BufferStore, BufferStoreEvent},
    deserialize_code_actions,
    environment::ProjectEnvironment,
    lsp_command::{self, *},
    lsp_ext_command,
    prettier_store::{self, PrettierStore, PrettierStoreEvent},
    project_settings::{LspSettings, ProjectSettings},
    project_tree::{LanguageServerTree, ProjectTree},
    relativize_path, resolve_path,
    toolchain_store::{EmptyToolchainStore, ToolchainStoreEvent},
    worktree_store::{WorktreeStore, WorktreeStoreEvent},
    yarn::YarnPathStore,
    CodeAction, Completion, CoreCompletion, Hover, InlayHint, ProjectItem as _, ProjectPath,
    ProjectTransaction, ResolveState, Symbol, ToolchainStore,
};
use anyhow::{anyhow, Context as _, Result};
use async_trait::async_trait;
use client::{proto, TypedEnvelope};
use collections::{btree_map, BTreeMap, HashMap, HashSet};
use futures::{
    future::{join_all, Shared},
    select,
    stream::FuturesUnordered,
    AsyncWriteExt, Future, FutureExt, StreamExt,
};
use globset::{Glob, GlobBuilder, GlobMatcher, GlobSet, GlobSetBuilder};
use gpui::{
    AppContext, AsyncAppContext, Context, Entity, EventEmitter, Model, ModelContext, PromptLevel,
    Task, WeakModel,
};
use http_client::HttpClient;
use itertools::Itertools as _;
use language::{
    language_settings::{
        language_settings, FormatOnSave, Formatter, LanguageSettings, SelectedFormatter,
    },
    markdown, point_to_lsp, prepare_completion_documentation,
    proto::{deserialize_anchor, deserialize_version, serialize_anchor, serialize_version},
    range_from_lsp, Bias, Buffer, BufferSnapshot, CachedLspAdapter, CodeLabel, Diagnostic,
    DiagnosticEntry, DiagnosticSet, Diff, Documentation, File as _, Language, LanguageName,
    LanguageRegistry, LanguageServerBinaryStatus, LanguageToolchainStore, LocalFile, LspAdapter,
    LspAdapterDelegate, Patch, PointUtf16, TextBufferSnapshot, ToOffset, ToPointUtf16, Transaction,
    Unclipped,
};
use lsp::{
    notification::DidRenameFiles, CodeActionKind, CompletionContext, DiagnosticSeverity,
    DiagnosticTag, DidChangeWatchedFilesRegistrationOptions, Edit, FileOperationFilter,
    FileOperationPatternKind, FileOperationRegistrationOptions, FileRename, FileSystemWatcher,
    InsertTextFormat, LanguageServer, LanguageServerBinary, LanguageServerBinaryOptions,
    LanguageServerId, LanguageServerName, LspRequestFuture, MessageActionItem, MessageType, OneOf,
    RenameFilesParams, ServerHealthStatus, ServerStatus, SymbolKind, TextEdit, WillRenameFiles,
    WorkDoneProgressCancelParams, WorkspaceFolder,
};
use node_runtime::read_package_installed_version;
use parking_lot::Mutex;
use postage::watch;
use rand::prelude::*;

use rpc::AnyProtoClient;
use serde::Serialize;
use settings::{Settings, SettingsLocation, SettingsStore};
use sha2::{Digest, Sha256};
use similar::{ChangeTag, TextDiff};
use smol::channel::Sender;
use snippet::Snippet;
use std::{
    any::Any,
    cell::RefCell,
    cmp::Ordering,
    collections::BTreeSet,
    convert::TryInto,
    ffi::OsStr,
    iter, mem,
    ops::{ControlFlow, Range},
    path::{self, Path, PathBuf},
    rc::Rc,
    str,
    sync::Arc,
    time::{Duration, Instant},
};
use text::{Anchor, BufferId, LineEnding, Point, Selection};
use util::{
    debug_panic, defer, maybe, merge_json_value_into, post_inc, ResultExt, TryFutureExt as _,
};

pub use fs::*;
pub use language::Location;
#[cfg(any(test, feature = "test-support"))]
pub use prettier::FORMAT_SUFFIX as TEST_PRETTIER_FORMAT_SUFFIX;
pub use worktree::{
    Entry, EntryKind, File, LocalWorktree, PathChange, ProjectEntryId, UpdatedEntriesSet,
    UpdatedGitRepositoriesSet, Worktree, WorktreeId, WorktreeSettings, FS_WATCH_LATENCY,
};

const SERVER_LAUNCHING_BEFORE_SHUTDOWN_TIMEOUT: Duration = Duration::from_secs(5);
pub const SERVER_PROGRESS_THROTTLE_TIMEOUT: Duration = Duration::from_millis(100);

#[derive(Debug, Clone, Copy, PartialEq, Eq)]
pub enum FormatTrigger {
    Save,
    Manual,
}

pub enum FormatTarget {
    Buffer,
    Ranges(Vec<Selection<Point>>),
}

impl FormatTarget {
    pub fn as_selections(&self) -> Option<&[Selection<Point>]> {
        match self {
            FormatTarget::Buffer => None,
            FormatTarget::Ranges(selections) => Some(selections.as_slice()),
        }
    }
}

// proto::RegisterBufferWithLanguageServer {}

pub type OpenLspBufferHandle = Model<Model<Buffer>>;

// Currently, formatting operations are represented differently depending on
// whether they come from a language server or an external command.
#[derive(Debug)]
pub enum FormatOperation {
    Lsp(Vec<(Range<Anchor>, String)>),
    External(Diff),
    Prettier(Diff),
}

impl FormatTrigger {
    fn from_proto(value: i32) -> FormatTrigger {
        match value {
            0 => FormatTrigger::Save,
            1 => FormatTrigger::Manual,
            _ => FormatTrigger::Save,
        }
    }
}

pub struct LocalLspStore {
    worktree_store: Model<WorktreeStore>,
    toolchain_store: Model<ToolchainStore>,
    http_client: Arc<dyn HttpClient>,
    environment: Model<ProjectEnvironment>,
    fs: Arc<dyn Fs>,
    languages: Arc<LanguageRegistry>,
    language_server_ids: HashMap<(WorktreeId, LanguageServerName), BTreeSet<LanguageServerId>>,
    yarn: Model<YarnPathStore>,
    pub language_servers: HashMap<LanguageServerId, LanguageServerState>,
    buffers_being_formatted: HashSet<BufferId>,
    last_workspace_edits_by_language_server: HashMap<LanguageServerId, ProjectTransaction>,
    language_server_watched_paths: HashMap<LanguageServerId, LanguageServerWatchedPaths>,
    language_server_paths_watched_for_rename:
        HashMap<LanguageServerId, RenamePathsWatchedForServer>,
    language_server_watcher_registrations:
        HashMap<LanguageServerId, HashMap<String, Vec<FileSystemWatcher>>>,
    supplementary_language_servers:
        HashMap<LanguageServerId, (LanguageServerName, Arc<LanguageServer>)>,
    prettier_store: Model<PrettierStore>,
    current_lsp_settings: HashMap<LanguageServerName, LspSettings>,
    next_diagnostic_group_id: usize,
    diagnostics: HashMap<
        WorktreeId,
        HashMap<
            Arc<Path>,
            Vec<(
                LanguageServerId,
                Vec<DiagnosticEntry<Unclipped<PointUtf16>>>,
            )>,
        >,
    >,
    buffer_snapshots: HashMap<BufferId, HashMap<LanguageServerId, Vec<LspBufferSnapshot>>>, // buffer_id -> server_id -> vec of snapshots
    _subscription: gpui::Subscription,
    registered_buffers: HashMap<BufferId, usize>,
    lsp_tree: Model<LanguageServerTree>,
}

impl LocalLspStore {
    fn start_language_server(
        &mut self,
        worktree_handle: &Model<Worktree>,
        delegate: Arc<LocalLspAdapterDelegate>,
        adapter: Arc<CachedLspAdapter>,
        language: LanguageName,
        cx: &mut ModelContext<LspStore>,
    ) {
        let worktree = worktree_handle.read(cx);
        let worktree_id = worktree.id();
        let root_path = worktree.abs_path();
        let key = (worktree_id, adapter.name.clone());

        if self.language_server_ids.contains_key(&key) {
            return;
        }

        let project_settings = ProjectSettings::get(
            Some(SettingsLocation {
                worktree_id,
                path: Path::new(""),
            }),
            cx,
        );
        let lsp = project_settings.lsp.get(&adapter.name);
        let override_options = lsp.and_then(|s| s.initialization_options.clone());

        let stderr_capture = Arc::new(Mutex::new(Some(String::new())));

        let server_id = self.languages.next_language_server_id();
        log::info!(
            "attempting to start language server {:?}, path: {root_path:?}, id: {server_id}",
            adapter.name.0
        );

        let binary = self.get_language_server_binary(adapter.clone(), delegate.clone(), true, cx);

        let pending_server = cx.spawn({
            let adapter = adapter.clone();
            let server_name = adapter.name.clone();
            let stderr_capture = stderr_capture.clone();

            move |_lsp_store, cx| async move {
                let binary = binary.await?;

                #[cfg(any(test, feature = "test-support"))]
                if let Some(server) = _lsp_store
                    .update(&mut cx.clone(), |this, cx| {
                        this.languages.create_fake_language_server(
                            server_id,
                            &server_name,
                            binary.clone(),
                            cx.to_async(),
                        )
                    })
                    .ok()
                    .flatten()
                {
                    return Ok(server);
                }

                lsp::LanguageServer::new(
                    stderr_capture,
                    server_id,
                    server_name,
                    binary,
                    &root_path,
                    adapter.code_action_kinds(),
                    cx,
                )
            }
        });

        let state = LanguageServerState::Starting({
            let server_name = adapter.name.0.clone();
            let delegate = delegate as Arc<dyn LspAdapterDelegate>;
            let language = language.clone();
            let key = key.clone();
            let adapter = adapter.clone();

            cx.spawn(move |this, mut cx| async move {
                let result = {
                    let delegate = delegate.clone();
                    let adapter = adapter.clone();
                    let this = this.clone();
                    let toolchains = this
                        .update(&mut cx, |this, cx| this.toolchain_store(cx))
                        .ok()?;
                    let mut cx = cx.clone();
                    async move {
                        let language_server = pending_server.await?;

                        let workspace_config = adapter
                            .adapter
                            .clone()
                            .workspace_configuration(&delegate, toolchains.clone(), &mut cx)
                            .await?;

                        let mut initialization_options = adapter
                            .adapter
                            .clone()
                            .initialization_options(&(delegate))
                            .await?;

                        match (&mut initialization_options, override_options) {
                            (Some(initialization_options), Some(override_options)) => {
                                merge_json_value_into(override_options, initialization_options);
                            }
                            (None, override_options) => initialization_options = override_options,
                            _ => {}
                        }

                        let initialization_params = cx.update(|cx| {
                            let mut params = language_server.default_initialize_params(cx);
                            params.initialization_options = initialization_options;
                            adapter.adapter.prepare_initialize_params(params)
                        })??;

                        Self::setup_lsp_messages(this.clone(), &language_server, delegate, adapter);

                        let language_server = cx
                            .update(|cx| language_server.initialize(initialization_params, cx))?
                            .await
                            .inspect_err(|_| {
                                if let Some(this) = this.upgrade() {
                                    this.update(&mut cx, |_, cx| {
                                        cx.emit(LspStoreEvent::LanguageServerRemoved(server_id))
                                    })
                                    .ok();
                                }
                            })?;

                        language_server
                            .notify::<lsp::notification::DidChangeConfiguration>(
                                lsp::DidChangeConfigurationParams {
                                    settings: workspace_config,
                                },
                            )
                            .ok();

                        anyhow::Ok(language_server)
                    }
                }
                .await;

                match result {
                    Ok(server) => {
                        this.update(&mut cx, |this, mut cx| {
                            this.insert_newly_running_language_server(
                                language,
                                adapter,
                                server.clone(),
                                server_id,
                                key,
                                &mut cx,
                            );
                        })
                        .ok();
                        stderr_capture.lock().take();
                        Some(server)
                    }

                    Err(err) => {
                        let log = stderr_capture.lock().take().unwrap_or_default();
                        delegate.update_status(
                            adapter.name(),
                            LanguageServerBinaryStatus::Failed {
                                error: format!("{err}\n-- stderr--\n{}", log),
                            },
                        );
                        log::error!("Failed to start language server {server_name:?}: {err}");
                        log::error!("server stderr: {:?}", log);
                        None
                    }
                }
            })
        });

        self.language_servers.insert(server_id, state);
        self.language_server_ids
            .entry(key)
            .or_default()
            .insert(server_id);
    }

    fn start_language_servers(
        &mut self,
        worktree: &Model<Worktree>,
        buffer_path: Arc<Path>,
        language: LanguageName,
        cx: &mut ModelContext<LspStore>,
    ) {
        let root_file = worktree
            .update(cx, |tree, cx| tree.root_file(cx))
            .map(|f| f as _);
        let settings = language_settings(Some(language.clone()), root_file.as_ref(), cx);
        if !settings.enable_language_server {
            return;
        }

        let available_lsp_adapters = self.languages.clone().lsp_adapters(&language);
        let available_language_servers = available_lsp_adapters
            .iter()
            .map(|lsp_adapter| lsp_adapter.name.clone())
            .collect::<Vec<_>>();

        let desired_language_servers =
            settings.customized_language_servers(&available_language_servers);

        let mut enabled_lsp_adapters: Vec<Arc<CachedLspAdapter>> = Vec::new();
        for desired_language_server in desired_language_servers {
            if let Some(adapter) = available_lsp_adapters
                .iter()
                .find(|adapter| adapter.name == desired_language_server)
            {
                enabled_lsp_adapters.push(adapter.clone());
                continue;
            }

            if let Some(adapter) = self
                .languages
                .load_available_lsp_adapter(&desired_language_server)
            {
                self.languages
                    .register_lsp_adapter(language.clone(), adapter.adapter.clone());
                enabled_lsp_adapters.push(adapter);
                continue;
            }

            log::warn!(
                "no language server found matching '{}'",
                desired_language_server.0
            );
        }

        for adapter in &enabled_lsp_adapters {
            let delegate = LocalLspAdapterDelegate::new(
                self.languages.clone(),
                &self.environment,
                cx.weak_model(),
                &worktree,
                self.http_client.clone(),
                self.fs.clone(),
                cx,
            );
            self.start_language_server(worktree, delegate, adapter.clone(), language.clone(), cx);
        }

        // After starting all the language servers, reorder them to reflect the desired order
        // based on the settings.
        //
        // This is done, in part, to ensure that language servers loaded at different points
        // (e.g., native vs extension) still end up in the right order at the end, rather than
        // it being based on which language server happened to be loaded in first.
        self.languages
            .reorder_language_servers(&language, enabled_lsp_adapters);
    }

    fn get_language_server_binary(
        &self,
        adapter: Arc<CachedLspAdapter>,
        delegate: Arc<dyn LspAdapterDelegate>,
        allow_binary_download: bool,
        cx: &mut ModelContext<LspStore>,
    ) -> Task<Result<LanguageServerBinary>> {
        let settings = ProjectSettings::get(
            Some(SettingsLocation {
                worktree_id: delegate.worktree_id(),
                path: Path::new(""),
            }),
            cx,
        )
        .lsp
        .get(&adapter.name)
        .and_then(|s| s.binary.clone());

        if settings.as_ref().is_some_and(|b| b.path.is_some()) {
            let settings = settings.unwrap();
            return cx.spawn(|_, _| async move {
                Ok(LanguageServerBinary {
                    path: PathBuf::from(&settings.path.unwrap()),
                    env: Some(delegate.shell_env().await),
                    arguments: settings
                        .arguments
                        .unwrap_or_default()
                        .iter()
                        .map(Into::into)
                        .collect(),
                })
            });
        }
        let lsp_binary_options = LanguageServerBinaryOptions {
            allow_path_lookup: !settings
                .as_ref()
                .and_then(|b| b.ignore_system_version)
                .unwrap_or_default(),
            allow_binary_download,
        };
        let toolchains = self.toolchain_store.read(cx).as_language_toolchain_store();
        cx.spawn(|_, mut cx| async move {
            let binary_result = adapter
                .clone()
                .get_language_server_command(
                    delegate.clone(),
                    toolchains,
                    lsp_binary_options,
                    &mut cx,
                )
                .await;

            delegate.update_status(adapter.name.clone(), LanguageServerBinaryStatus::None);

            let mut binary = binary_result?;
            if let Some(arguments) = settings.and_then(|b| b.arguments) {
                binary.arguments = arguments.into_iter().map(Into::into).collect();
            }

            let mut shell_env = delegate.shell_env().await;
            shell_env.extend(binary.env.unwrap_or_default());
            binary.env = Some(shell_env);
            Ok(binary)
        })
    }

    fn setup_lsp_messages(
        this: WeakModel<LspStore>,
        language_server: &LanguageServer,
        delegate: Arc<dyn LspAdapterDelegate>,
        adapter: Arc<CachedLspAdapter>,
    ) {
        let name = language_server.name();
        let server_id = language_server.server_id();
        language_server
            .on_notification::<lsp::notification::PublishDiagnostics, _>({
                let adapter = adapter.clone();
                let this = this.clone();
                move |mut params, mut cx| {
                    let adapter = adapter.clone();
                    if let Some(this) = this.upgrade() {
                        adapter.process_diagnostics(&mut params);
                        this.update(&mut cx, |this, cx| {
                            this.update_diagnostics(
                                server_id,
                                params,
                                &adapter.disk_based_diagnostic_sources,
                                cx,
                            )
                            .log_err();
                        })
                        .ok();
                    }
                }
            })
            .detach();
        language_server
            .on_request::<lsp::request::WorkspaceConfiguration, _, _>({
                let adapter = adapter.adapter.clone();
                let delegate = delegate.clone();
                let this = this.clone();
                move |params, mut cx| {
                    let adapter = adapter.clone();
                    let delegate = delegate.clone();
                    let this = this.clone();
                    async move {
                        let toolchains =
                            this.update(&mut cx, |this, cx| this.toolchain_store(cx))?;
                        let workspace_config = adapter
                            .workspace_configuration(&delegate, toolchains, &mut cx)
                            .await?;
                        Ok(params
                            .items
                            .into_iter()
                            .map(|item| {
                                if let Some(section) = &item.section {
                                    workspace_config
                                        .get(section)
                                        .cloned()
                                        .unwrap_or(serde_json::Value::Null)
                                } else {
                                    workspace_config.clone()
                                }
                            })
                            .collect())
                    }
                }
            })
            .detach();

        language_server
            .on_request::<lsp::request::WorkspaceFoldersRequest, _, _>({
                let this = this.clone();
                move |_, mut cx| {
                    let this = this.clone();
                    async move {
                        let Some(server) =
                            this.update(&mut cx, |this, _| this.language_server_for_id(server_id))?
                        else {
                            return Ok(None);
                        };
                        let root = server.workspace_folders();
                        Ok(Some(
                            root.iter()
                                .cloned()
                                .map(|uri| WorkspaceFolder {
                                    uri,
                                    name: Default::default(),
                                })
                                .collect(),
                        ))
                    }
                }
            })
            .detach();
        // Even though we don't have handling for these requests, respond to them to
        // avoid stalling any language server like `gopls` which waits for a response
        // to these requests when initializing.
        language_server
            .on_request::<lsp::request::WorkDoneProgressCreate, _, _>({
                let this = this.clone();
                move |params, mut cx| {
                    let this = this.clone();
                    async move {
                        this.update(&mut cx, |this, _| {
                            if let Some(status) = this.language_server_statuses.get_mut(&server_id)
                            {
                                if let lsp::NumberOrString::String(token) = params.token {
                                    status.progress_tokens.insert(token);
                                }
                            }
                        })?;

                        Ok(())
                    }
                }
            })
            .detach();

        language_server
            .on_request::<lsp::request::RegisterCapability, _, _>({
                let this = this.clone();
                move |params, mut cx| {
                    let this = this.clone();
                    async move {
                        for reg in params.registrations {
                            match reg.method.as_str() {
                                "workspace/didChangeWatchedFiles" => {
                                    if let Some(options) = reg.register_options {
                                        let options = serde_json::from_value(options)?;
                                        this.update(&mut cx, |this, cx| {
                                            this.as_local_mut()?.on_lsp_did_change_watched_files(
                                                server_id, &reg.id, options, cx,
                                            );
                                            Some(())
                                        })?;
                                    }
                                }
                                "textDocument/rangeFormatting" => {
                                    this.update(&mut cx, |this, _| {
                                        if let Some(server) = this.language_server_for_id(server_id)
                                        {
                                            let options = reg
                                                .register_options
                                                .map(|options| {
                                                    serde_json::from_value::<
                                                        lsp::DocumentRangeFormattingOptions,
                                                    >(
                                                        options
                                                    )
                                                })
                                                .transpose()?;
                                            let provider = match options {
                                                None => OneOf::Left(true),
                                                Some(options) => OneOf::Right(options),
                                            };
                                            server.update_capabilities(|capabilities| {
                                                capabilities.document_range_formatting_provider =
                                                    Some(provider);
                                            })
                                        }
                                        anyhow::Ok(())
                                    })??;
                                }
                                "textDocument/onTypeFormatting" => {
                                    this.update(&mut cx, |this, _| {
                                        if let Some(server) = this.language_server_for_id(server_id)
                                        {
                                            let options = reg
                                                .register_options
                                                .map(|options| {
                                                    serde_json::from_value::<
                                                        lsp::DocumentOnTypeFormattingOptions,
                                                    >(
                                                        options
                                                    )
                                                })
                                                .transpose()?;
                                            if let Some(options) = options {
                                                server.update_capabilities(|capabilities| {
                                                    capabilities
                                                        .document_on_type_formatting_provider =
                                                        Some(options);
                                                })
                                            }
                                        }
                                        anyhow::Ok(())
                                    })??;
                                }
                                "textDocument/formatting" => {
                                    this.update(&mut cx, |this, _| {
                                        if let Some(server) = this.language_server_for_id(server_id)
                                        {
                                            let options = reg
                                                .register_options
                                                .map(|options| {
                                                    serde_json::from_value::<
                                                        lsp::DocumentFormattingOptions,
                                                    >(
                                                        options
                                                    )
                                                })
                                                .transpose()?;
                                            let provider = match options {
                                                None => OneOf::Left(true),
                                                Some(options) => OneOf::Right(options),
                                            };
                                            server.update_capabilities(|capabilities| {
                                                capabilities.document_formatting_provider =
                                                    Some(provider);
                                            })
                                        }
                                        anyhow::Ok(())
                                    })??;
                                }
                                _ => log::warn!("unhandled capability registration: {reg:?}"),
                            }
                        }
                        Ok(())
                    }
                }
            })
            .detach();

        language_server
            .on_request::<lsp::request::UnregisterCapability, _, _>({
                let this = this.clone();
                move |params, mut cx| {
                    let this = this.clone();
                    async move {
                        for unreg in params.unregisterations.iter() {
                            match unreg.method.as_str() {
                                "workspace/didChangeWatchedFiles" => {
                                    this.update(&mut cx, |this, cx| {
                                        this.as_local_mut()?
                                            .on_lsp_unregister_did_change_watched_files(
                                                server_id, &unreg.id, cx,
                                            );
                                        Some(())
                                    })?;
                                }
                                "textDocument/rename" => {
                                    this.update(&mut cx, |this, _| {
                                        if let Some(server) = this.language_server_for_id(server_id)
                                        {
                                            server.update_capabilities(|capabilities| {
                                                capabilities.rename_provider = None
                                            })
                                        }
                                    })?;
                                }
                                "textDocument/rangeFormatting" => {
                                    this.update(&mut cx, |this, _| {
                                        if let Some(server) = this.language_server_for_id(server_id)
                                        {
                                            server.update_capabilities(|capabilities| {
                                                capabilities.document_range_formatting_provider =
                                                    None
                                            })
                                        }
                                    })?;
                                }
                                "textDocument/onTypeFormatting" => {
                                    this.update(&mut cx, |this, _| {
                                        if let Some(server) = this.language_server_for_id(server_id)
                                        {
                                            server.update_capabilities(|capabilities| {
                                                capabilities.document_on_type_formatting_provider =
                                                    None;
                                            })
                                        }
                                    })?;
                                }
                                "textDocument/formatting" => {
                                    this.update(&mut cx, |this, _| {
                                        if let Some(server) = this.language_server_for_id(server_id)
                                        {
                                            server.update_capabilities(|capabilities| {
                                                capabilities.document_formatting_provider = None;
                                            })
                                        }
                                    })?;
                                }
                                _ => log::warn!("unhandled capability unregistration: {unreg:?}"),
                            }
                        }
                        Ok(())
                    }
                }
            })
            .detach();

        language_server
            .on_request::<lsp::request::ApplyWorkspaceEdit, _, _>({
                let adapter = adapter.clone();
                let this = this.clone();
                move |params, cx| {
                    LocalLspStore::on_lsp_workspace_edit(
                        this.clone(),
                        params,
                        server_id,
                        adapter.clone(),
                        cx,
                    )
                }
            })
            .detach();

        language_server
            .on_request::<lsp::request::InlayHintRefreshRequest, _, _>({
                let this = this.clone();
                move |(), mut cx| {
                    let this = this.clone();
                    async move {
                        this.update(&mut cx, |this, cx| {
                            cx.emit(LspStoreEvent::RefreshInlayHints);
                            this.downstream_client.as_ref().map(|(client, project_id)| {
                                client.send(proto::RefreshInlayHints {
                                    project_id: *project_id,
                                })
                            })
                        })?
                        .transpose()?;
                        Ok(())
                    }
                }
            })
            .detach();

        language_server
            .on_request::<lsp::request::ShowMessageRequest, _, _>({
                let this = this.clone();
                let name = name.to_string();
                move |params, mut cx| {
                    let this = this.clone();
                    let name = name.to_string();
                    async move {
                        let actions = params.actions.unwrap_or_default();
                        let (tx, mut rx) = smol::channel::bounded(1);
                        let request = LanguageServerPromptRequest {
                            level: match params.typ {
                                lsp::MessageType::ERROR => PromptLevel::Critical,
                                lsp::MessageType::WARNING => PromptLevel::Warning,
                                _ => PromptLevel::Info,
                            },
                            message: params.message,
                            actions,
                            response_channel: tx,
                            lsp_name: name.clone(),
                        };

                        let did_update = this
                            .update(&mut cx, |_, cx| {
                                cx.emit(LspStoreEvent::LanguageServerPrompt(request));
                            })
                            .is_ok();
                        if did_update {
                            let response = rx.next().await;

                            Ok(response)
                        } else {
                            Ok(None)
                        }
                    }
                }
            })
            .detach();

        language_server
            .on_notification::<ServerStatus, _>({
                let this = this.clone();
                let name = name.to_string();
                move |params, mut cx| {
                    let this = this.clone();
                    let name = name.to_string();
                    if let Some(ref message) = params.message {
                        let message = message.trim();
                        if !message.is_empty() {
                            let formatted_message = format!(
                                "Language server {name} (id {server_id}) status update: {message}"
                            );
                            match params.health {
                                ServerHealthStatus::Ok => log::info!("{}", formatted_message),
                                ServerHealthStatus::Warning => log::warn!("{}", formatted_message),
                                ServerHealthStatus::Error => {
                                    log::error!("{}", formatted_message);
                                    let (tx, _rx) = smol::channel::bounded(1);
                                    let request = LanguageServerPromptRequest {
                                        level: PromptLevel::Critical,
                                        message: params.message.unwrap_or_default(),
                                        actions: Vec::new(),
                                        response_channel: tx,
                                        lsp_name: name.clone(),
                                    };
                                    let _ = this
                                        .update(&mut cx, |_, cx| {
                                            cx.emit(LspStoreEvent::LanguageServerPrompt(request));
                                        })
                                        .ok();
                                }
                                ServerHealthStatus::Other(status) => {
                                    log::info!(
                                        "Unknown server health: {status}\n{formatted_message}"
                                    )
                                }
                            }
                        }
                    }
                }
            })
            .detach();
        language_server
            .on_notification::<lsp::notification::ShowMessage, _>({
                let this = this.clone();
                let name = name.to_string();
                move |params, mut cx| {
                    let this = this.clone();
                    let name = name.to_string();

                    let (tx, _) = smol::channel::bounded(1);
                    let request = LanguageServerPromptRequest {
                        level: match params.typ {
                            lsp::MessageType::ERROR => PromptLevel::Critical,
                            lsp::MessageType::WARNING => PromptLevel::Warning,
                            _ => PromptLevel::Info,
                        },
                        message: params.message,
                        actions: vec![],
                        response_channel: tx,
                        lsp_name: name.clone(),
                    };

                    let _ = this.update(&mut cx, |_, cx| {
                        cx.emit(LspStoreEvent::LanguageServerPrompt(request));
                    });
                }
            })
            .detach();

        let disk_based_diagnostics_progress_token =
            adapter.disk_based_diagnostics_progress_token.clone();

        language_server
            .on_notification::<lsp::notification::Progress, _>({
                let this = this.clone();
                move |params, mut cx| {
                    if let Some(this) = this.upgrade() {
                        this.update(&mut cx, |this, cx| {
                            this.on_lsp_progress(
                                params,
                                server_id,
                                disk_based_diagnostics_progress_token.clone(),
                                cx,
                            );
                        })
                        .ok();
                    }
                }
            })
            .detach();

        language_server
            .on_notification::<lsp::notification::LogMessage, _>({
                let this = this.clone();
                move |params, mut cx| {
                    if let Some(this) = this.upgrade() {
                        this.update(&mut cx, |_, cx| {
                            cx.emit(LspStoreEvent::LanguageServerLog(
                                server_id,
                                LanguageServerLogType::Log(params.typ),
                                params.message,
                            ));
                        })
                        .ok();
                    }
                }
            })
            .detach();

        language_server
            .on_notification::<lsp::notification::LogTrace, _>({
                let this = this.clone();
                move |params, mut cx| {
                    if let Some(this) = this.upgrade() {
                        this.update(&mut cx, |_, cx| {
                            cx.emit(LspStoreEvent::LanguageServerLog(
                                server_id,
                                LanguageServerLogType::Trace(params.verbose),
                                params.message,
                            ));
                        })
                        .ok();
                    }
                }
            })
            .detach();
    }

    fn shutdown_language_servers(
        &mut self,
        _cx: &mut ModelContext<LspStore>,
    ) -> impl Future<Output = ()> {
        let shutdown_futures = self
            .language_servers
            .drain()
            .map(|(_, server_state)| async {
                use LanguageServerState::*;
                match server_state {
                    Running { server, .. } => server.shutdown()?.await,
                    Starting(task) => task.await?.shutdown()?.await,
                }
            })
            .collect::<Vec<_>>();

        async move {
            futures::future::join_all(shutdown_futures).await;
        }
    }

    fn language_servers_for_worktree(
        &self,
        worktree_id: WorktreeId,
    ) -> impl Iterator<Item = &Arc<LanguageServer>> {
        self.language_server_ids
            .iter()
            .flat_map(move |((language_server_path, _), ids)| {
                ids.iter().filter_map(move |id| {
                    if *language_server_path != worktree_id {
                        return None;
                    }
                    if let Some(LanguageServerState::Running { server, .. }) =
                        self.language_servers.get(id)
                    {
                        return Some(server);
                    } else {
                        None
                    }
                })
            })
    }

    fn language_server_ids_for_buffer(
        &self,
        buffer: &Buffer,
        cx: &mut AppContext,
    ) -> Vec<LanguageServerId> {
        if let Some((file, language)) = File::from_dyn(buffer.file()).zip(buffer.language()) {
            let worktree_id = file.worktree_id(cx);

            let path = ProjectPath {
                worktree_id,
                path: file.path().clone(),
            };
            let root = self.lsp_tree.update(cx, |this, cx| {
                this.get(path, language.name(), cx)
                    .filter_map(|node| node.server_id())
                    .collect::<Vec<_>>()
            });

            root
        } else {
            Vec::new()
        }
    }

    fn language_servers_for_buffer<'a>(
        &'a self,
        buffer: &'a Buffer,
        cx: &'a mut AppContext,
    ) -> impl Iterator<Item = (&'a Arc<CachedLspAdapter>, &'a Arc<LanguageServer>)> {
        self.language_server_ids_for_buffer(buffer, cx)
            .into_iter()
            .filter_map(|server_id| match self.language_servers.get(&server_id)? {
                LanguageServerState::Running {
                    adapter, server, ..
                } => Some((adapter, server)),
                _ => None,
            })
    }

    fn primary_language_server_for_buffer<'a>(
        &'a self,
        buffer: &'a Buffer,
        cx: &'a mut AppContext,
    ) -> Option<(&'a Arc<CachedLspAdapter>, &'a Arc<LanguageServer>)> {
        // The list of language servers is ordered based on the `language_servers` setting
        // for each language, thus we can consider the first one in the list to be the
        // primary one.
        self.language_servers_for_buffer(buffer, cx).next()
    }

    async fn format_locally(
        lsp_store: WeakModel<LspStore>,
        mut buffers: Vec<FormattableBuffer>,
        push_to_history: bool,
        trigger: FormatTrigger,
        target: FormatTarget,
        mut cx: AsyncAppContext,
    ) -> anyhow::Result<ProjectTransaction> {
        // Do not allow multiple concurrent formatting requests for the
        // same buffer.
        lsp_store.update(&mut cx, |this, cx| {
            let this = this.as_local_mut().unwrap();
            buffers.retain(|buffer| {
                this.buffers_being_formatted
                    .insert(buffer.handle.read(cx).remote_id())
            });
        })?;

        let _cleanup = defer({
            let this = lsp_store.clone();
            let mut cx = cx.clone();
            let buffers = &buffers;
            move || {
                this.update(&mut cx, |this, cx| {
                    let this = this.as_local_mut().unwrap();
                    for buffer in buffers {
                        this.buffers_being_formatted
                            .remove(&buffer.handle.read(cx).remote_id());
                    }
                })
                .ok();
            }
        });

        let mut project_transaction = ProjectTransaction::default();
        for buffer in &buffers {
            let (primary_adapter_and_server, adapters_and_servers) =
                lsp_store.update(&mut cx, |lsp_store, cx| {
                    let adapters_and_servers = buffer.handle.update(cx, |buffer, cx| {
                        lsp_store
                            .as_local()
                            .unwrap()
                            .language_servers_for_buffer(buffer, cx)
                            .map(|(adapter, lsp)| (adapter.clone(), lsp.clone()))
                            .collect::<Vec<_>>()
                    });

                    let primary_adapter = buffer.handle.update(cx, |buffer, cx| {
                        lsp_store
                            .as_local()
                            .unwrap()
                            .primary_language_server_for_buffer(buffer, cx)
                            .map(|(adapter, lsp)| (adapter.clone(), lsp.clone()))
                    });

                    (primary_adapter, adapters_and_servers)
                })?;

            let settings = buffer.handle.update(&mut cx, |buffer, cx| {
                language_settings(buffer.language().map(|l| l.name()), buffer.file(), cx)
                    .into_owned()
            })?;

            let remove_trailing_whitespace = settings.remove_trailing_whitespace_on_save;
            let ensure_final_newline = settings.ensure_final_newline_on_save;

            // First, format buffer's whitespace according to the settings.
            let trailing_whitespace_diff = if remove_trailing_whitespace {
                Some(
                    buffer
                        .handle
                        .update(&mut cx, |b, cx| b.remove_trailing_whitespace(cx))?
                        .await,
                )
            } else {
                None
            };
            let whitespace_transaction_id = buffer.handle.update(&mut cx, |buffer, cx| {
                buffer.finalize_last_transaction();
                buffer.start_transaction();
                if let Some(diff) = trailing_whitespace_diff {
                    buffer.apply_diff(diff, cx);
                }
                if ensure_final_newline {
                    buffer.ensure_final_newline(cx);
                }
                buffer.end_transaction(cx)
            })?;

            // Apply the `code_actions_on_format` before we run the formatter.
            let code_actions = deserialize_code_actions(&settings.code_actions_on_format);
            #[allow(clippy::nonminimal_bool)]
            if !code_actions.is_empty()
                && !(trigger == FormatTrigger::Save && settings.format_on_save == FormatOnSave::Off)
            {
                Self::execute_code_actions_on_servers(
                    &lsp_store,
                    &adapters_and_servers,
                    code_actions,
                    &buffer.handle,
                    push_to_history,
                    &mut project_transaction,
                    &mut cx,
                )
                .await?;
            }

            // Apply language-specific formatting using either the primary language server
            // or external command.
            // Except for code actions, which are applied with all connected language servers.
            let primary_language_server =
                primary_adapter_and_server.map(|(_adapter, server)| server.clone());
            let server_and_buffer = primary_language_server
                .as_ref()
                .zip(buffer.abs_path.as_ref());

            let prettier_settings = buffer.handle.read_with(&cx, |buffer, cx| {
                language_settings(buffer.language().map(|l| l.name()), buffer.file(), cx)
                    .prettier
                    .clone()
            })?;

            let mut format_operations: Vec<FormatOperation> = vec![];
            {
                match trigger {
                    FormatTrigger::Save => {
                        match &settings.format_on_save {
                            FormatOnSave::Off => {
                                // nothing
                            }
                            FormatOnSave::On => {
                                match &settings.formatter {
                                    SelectedFormatter::Auto => {
                                        // do the auto-format: prefer prettier, fallback to primary language server
                                        let diff = {
                                            if prettier_settings.allowed {
                                                Self::perform_format(
                                                    &Formatter::Prettier,
                                                    &target,
                                                    server_and_buffer,
                                                    lsp_store.clone(),
                                                    buffer,
                                                    &settings,
                                                    &adapters_and_servers,
                                                    push_to_history,
                                                    &mut project_transaction,
                                                    &mut cx,
                                                )
                                                .await
                                            } else {
                                                Self::perform_format(
                                                    &Formatter::LanguageServer { name: None },
                                                    &target,
                                                    server_and_buffer,
                                                    lsp_store.clone(),
                                                    buffer,
                                                    &settings,
                                                    &adapters_and_servers,
                                                    push_to_history,
                                                    &mut project_transaction,
                                                    &mut cx,
                                                )
                                                .await
                                            }
                                        }?;

                                        if let Some(op) = diff {
                                            format_operations.push(op);
                                        }
                                    }
                                    SelectedFormatter::List(formatters) => {
                                        for formatter in formatters.as_ref() {
                                            let diff = Self::perform_format(
                                                formatter,
                                                &target,
                                                server_and_buffer,
                                                lsp_store.clone(),
                                                buffer,
                                                &settings,
                                                &adapters_and_servers,
                                                push_to_history,
                                                &mut project_transaction,
                                                &mut cx,
                                            )
                                            .await?;
                                            if let Some(op) = diff {
                                                format_operations.push(op);
                                            }

                                            // format with formatter
                                        }
                                    }
                                }
                            }
                            FormatOnSave::List(formatters) => {
                                for formatter in formatters.as_ref() {
                                    let diff = Self::perform_format(
                                        formatter,
                                        &target,
                                        server_and_buffer,
                                        lsp_store.clone(),
                                        buffer,
                                        &settings,
                                        &adapters_and_servers,
                                        push_to_history,
                                        &mut project_transaction,
                                        &mut cx,
                                    )
                                    .await?;
                                    if let Some(op) = diff {
                                        format_operations.push(op);
                                    }
                                }
                            }
                        }
                    }
                    FormatTrigger::Manual => {
                        match &settings.formatter {
                            SelectedFormatter::Auto => {
                                // do the auto-format: prefer prettier, fallback to primary language server
                                let diff = {
                                    if prettier_settings.allowed {
                                        Self::perform_format(
                                            &Formatter::Prettier,
                                            &target,
                                            server_and_buffer,
                                            lsp_store.clone(),
                                            buffer,
                                            &settings,
                                            &adapters_and_servers,
                                            push_to_history,
                                            &mut project_transaction,
                                            &mut cx,
                                        )
                                        .await
                                    } else {
                                        let formatter = Formatter::LanguageServer {
                                            name: primary_language_server
                                                .as_ref()
                                                .map(|server| server.name().to_string()),
                                        };
                                        Self::perform_format(
                                            &formatter,
                                            &target,
                                            server_and_buffer,
                                            lsp_store.clone(),
                                            buffer,
                                            &settings,
                                            &adapters_and_servers,
                                            push_to_history,
                                            &mut project_transaction,
                                            &mut cx,
                                        )
                                        .await
                                    }
                                }?;

                                if let Some(op) = diff {
                                    format_operations.push(op)
                                }
                            }
                            SelectedFormatter::List(formatters) => {
                                for formatter in formatters.as_ref() {
                                    // format with formatter
                                    let diff = Self::perform_format(
                                        formatter,
                                        &target,
                                        server_and_buffer,
                                        lsp_store.clone(),
                                        buffer,
                                        &settings,
                                        &adapters_and_servers,
                                        push_to_history,
                                        &mut project_transaction,
                                        &mut cx,
                                    )
                                    .await?;
                                    if let Some(op) = diff {
                                        format_operations.push(op);
                                    }
                                }
                            }
                        }
                    }
                }
            }

            buffer.handle.update(&mut cx, |b, cx| {
                // If the buffer had its whitespace formatted and was edited while the language-specific
                // formatting was being computed, avoid applying the language-specific formatting, because
                // it can't be grouped with the whitespace formatting in the undo history.
                if let Some(transaction_id) = whitespace_transaction_id {
                    if b.peek_undo_stack()
                        .map_or(true, |e| e.transaction_id() != transaction_id)
                    {
                        format_operations.clear();
                    }
                }

                // Apply any language-specific formatting, and group the two formatting operations
                // in the buffer's undo history.
                for operation in format_operations {
                    match operation {
                        FormatOperation::Lsp(edits) => {
                            b.edit(edits, None, cx);
                        }
                        FormatOperation::External(diff) => {
                            b.apply_diff(diff, cx);
                        }
                        FormatOperation::Prettier(diff) => {
                            b.apply_diff(diff, cx);
                        }
                    }

                    if let Some(transaction_id) = whitespace_transaction_id {
                        b.group_until_transaction(transaction_id);
                    } else if let Some(transaction) = project_transaction.0.get(&buffer.handle) {
                        b.group_until_transaction(transaction.id)
                    }
                }

                if let Some(transaction) = b.finalize_last_transaction().cloned() {
                    if !push_to_history {
                        b.forget_transaction(transaction.id);
                    }
                    project_transaction
                        .0
                        .insert(buffer.handle.clone(), transaction);
                }
            })?;
        }

        Ok(project_transaction)
    }

    #[allow(clippy::too_many_arguments)]
    async fn perform_format(
        formatter: &Formatter,
        format_target: &FormatTarget,
        primary_server_and_buffer: Option<(&Arc<LanguageServer>, &PathBuf)>,
        lsp_store: WeakModel<LspStore>,
        buffer: &FormattableBuffer,
        settings: &LanguageSettings,
        adapters_and_servers: &[(Arc<CachedLspAdapter>, Arc<LanguageServer>)],
        push_to_history: bool,
        transaction: &mut ProjectTransaction,
        cx: &mut AsyncAppContext,
    ) -> Result<Option<FormatOperation>, anyhow::Error> {
        let result = match formatter {
            Formatter::LanguageServer { name } => {
                if let Some((language_server, buffer_abs_path)) = primary_server_and_buffer {
                    let language_server = if let Some(name) = name {
                        adapters_and_servers
                            .iter()
                            .find_map(|(adapter, server)| {
                                adapter.name.0.as_ref().eq(name.as_str()).then_some(server)
                            })
                            .unwrap_or(language_server)
                    } else {
                        language_server
                    };

                    match format_target {
                        FormatTarget::Buffer => Some(FormatOperation::Lsp(
                            Self::format_via_lsp(
                                &lsp_store,
                                &buffer.handle,
                                buffer_abs_path,
                                language_server,
                                settings,
                                cx,
                            )
                            .await
                            .context("failed to format via language server")?,
                        )),
                        FormatTarget::Ranges(selections) => Some(FormatOperation::Lsp(
                            Self::format_range_via_lsp(
                                &lsp_store,
                                &buffer.handle,
                                selections.as_slice(),
                                buffer_abs_path,
                                language_server,
                                settings,
                                cx,
                            )
                            .await
                            .context("failed to format ranges via language server")?,
                        )),
                    }
                } else {
                    None
                }
            }
            Formatter::Prettier => {
                let prettier = lsp_store.update(cx, |lsp_store, _cx| {
                    lsp_store.prettier_store().unwrap().downgrade()
                })?;
                prettier_store::format_with_prettier(&prettier, &buffer.handle, cx)
                    .await
                    .transpose()?
            }
            Formatter::External { command, arguments } => {
                Self::format_via_external_command(buffer, command, arguments.as_deref(), cx)
                    .await
                    .context(format!(
                        "failed to format via external command {:?}",
                        command
                    ))?
                    .map(FormatOperation::External)
            }
            Formatter::CodeActions(code_actions) => {
                let code_actions = deserialize_code_actions(code_actions);
                if !code_actions.is_empty() {
                    Self::execute_code_actions_on_servers(
                        &lsp_store,
                        adapters_and_servers,
                        code_actions,
                        &buffer.handle,
                        push_to_history,
                        transaction,
                        cx,
                    )
                    .await?;
                }
                None
            }
        };
        anyhow::Ok(result)
    }

    pub async fn format_range_via_lsp(
        this: &WeakModel<LspStore>,
        buffer: &Model<Buffer>,
        selections: &[Selection<Point>],
        abs_path: &Path,
        language_server: &Arc<LanguageServer>,
        settings: &LanguageSettings,
        cx: &mut AsyncAppContext,
    ) -> Result<Vec<(Range<Anchor>, String)>> {
        let capabilities = &language_server.capabilities();
        let range_formatting_provider = capabilities.document_range_formatting_provider.as_ref();
        if range_formatting_provider.map_or(false, |provider| provider == &OneOf::Left(false)) {
            return Err(anyhow!(
                "{} language server does not support range formatting",
                language_server.name()
            ));
        }

        let uri = lsp::Url::from_file_path(abs_path)
            .map_err(|_| anyhow!("failed to convert abs path to uri"))?;
        let text_document = lsp::TextDocumentIdentifier::new(uri);

        let lsp_edits = {
            let ranges = selections.into_iter().map(|s| {
                let start = lsp::Position::new(s.start.row, s.start.column);
                let end = lsp::Position::new(s.end.row, s.end.column);
                lsp::Range::new(start, end)
            });

            let mut edits = None;
            for range in ranges {
                if let Some(mut edit) = language_server
                    .request::<lsp::request::RangeFormatting>(lsp::DocumentRangeFormattingParams {
                        text_document: text_document.clone(),
                        range,
                        options: lsp_command::lsp_formatting_options(settings),
                        work_done_progress_params: Default::default(),
                    })
                    .await?
                {
                    edits.get_or_insert_with(Vec::new).append(&mut edit);
                }
            }
            edits
        };

        if let Some(lsp_edits) = lsp_edits {
            this.update(cx, |this, cx| {
                this.as_local_mut().unwrap().edits_from_lsp(
                    buffer,
                    lsp_edits,
                    language_server.server_id(),
                    None,
                    cx,
                )
            })?
            .await
        } else {
            Ok(Vec::with_capacity(0))
        }
    }

    #[allow(clippy::too_many_arguments)]
    async fn format_via_lsp(
        this: &WeakModel<LspStore>,
        buffer: &Model<Buffer>,
        abs_path: &Path,
        language_server: &Arc<LanguageServer>,
        settings: &LanguageSettings,
        cx: &mut AsyncAppContext,
    ) -> Result<Vec<(Range<Anchor>, String)>> {
        let uri = lsp::Url::from_file_path(abs_path)
            .map_err(|_| anyhow!("failed to convert abs path to uri"))?;
        let text_document = lsp::TextDocumentIdentifier::new(uri);
        let capabilities = &language_server.capabilities();

        let formatting_provider = capabilities.document_formatting_provider.as_ref();
        let range_formatting_provider = capabilities.document_range_formatting_provider.as_ref();

        let lsp_edits = if matches!(formatting_provider, Some(p) if *p != OneOf::Left(false)) {
            language_server
                .request::<lsp::request::Formatting>(lsp::DocumentFormattingParams {
                    text_document,
                    options: lsp_command::lsp_formatting_options(settings),
                    work_done_progress_params: Default::default(),
                })
                .await?
        } else if matches!(range_formatting_provider, Some(p) if *p != OneOf::Left(false)) {
            let buffer_start = lsp::Position::new(0, 0);
            let buffer_end = buffer.update(cx, |b, _| point_to_lsp(b.max_point_utf16()))?;
            language_server
                .request::<lsp::request::RangeFormatting>(lsp::DocumentRangeFormattingParams {
                    text_document: text_document.clone(),
                    range: lsp::Range::new(buffer_start, buffer_end),
                    options: lsp_command::lsp_formatting_options(settings),
                    work_done_progress_params: Default::default(),
                })
                .await?
        } else {
            None
        };

        if let Some(lsp_edits) = lsp_edits {
            this.update(cx, |this, cx| {
                this.as_local_mut().unwrap().edits_from_lsp(
                    buffer,
                    lsp_edits,
                    language_server.server_id(),
                    None,
                    cx,
                )
            })?
            .await
        } else {
            Ok(Vec::with_capacity(0))
        }
    }

    async fn format_via_external_command(
        buffer: &FormattableBuffer,
        command: &str,
        arguments: Option<&[String]>,
        cx: &mut AsyncAppContext,
    ) -> Result<Option<Diff>> {
        let working_dir_path = buffer.handle.update(cx, |buffer, cx| {
            let file = File::from_dyn(buffer.file())?;
            let worktree = file.worktree.read(cx);
            let mut worktree_path = worktree.abs_path().to_path_buf();
            if worktree.root_entry()?.is_file() {
                worktree_path.pop();
            }
            Some(worktree_path)
        })?;

        let mut child = util::command::new_smol_command(command);

        if let Some(buffer_env) = buffer.env.as_ref() {
            child.envs(buffer_env);
        }

        if let Some(working_dir_path) = working_dir_path {
            child.current_dir(working_dir_path);
        }

        if let Some(arguments) = arguments {
            child.args(arguments.iter().map(|arg| {
                if let Some(buffer_abs_path) = buffer.abs_path.as_ref() {
                    arg.replace("{buffer_path}", &buffer_abs_path.to_string_lossy())
                } else {
                    arg.replace("{buffer_path}", "Untitled")
                }
            }));
        }

        let mut child = child
            .stdin(smol::process::Stdio::piped())
            .stdout(smol::process::Stdio::piped())
            .stderr(smol::process::Stdio::piped())
            .spawn()?;

        let stdin = child
            .stdin
            .as_mut()
            .ok_or_else(|| anyhow!("failed to acquire stdin"))?;
        let text = buffer
            .handle
            .update(cx, |buffer, _| buffer.as_rope().clone())?;
        for chunk in text.chunks() {
            stdin.write_all(chunk.as_bytes()).await?;
        }
        stdin.flush().await?;

        let output = child.output().await?;
        if !output.status.success() {
            return Err(anyhow!(
                "command failed with exit code {:?}:\nstdout: {}\nstderr: {}",
                output.status.code(),
                String::from_utf8_lossy(&output.stdout),
                String::from_utf8_lossy(&output.stderr),
            ));
        }

        let stdout = String::from_utf8(output.stdout)?;
        Ok(Some(
            buffer
                .handle
                .update(cx, |buffer, cx| buffer.diff(stdout, cx))?
                .await,
        ))
    }

    async fn try_resolve_code_action(
        lang_server: &LanguageServer,
        action: &mut CodeAction,
    ) -> anyhow::Result<()> {
        if GetCodeActions::can_resolve_actions(&lang_server.capabilities())
            && action.lsp_action.data.is_some()
            && (action.lsp_action.command.is_none() || action.lsp_action.edit.is_none())
        {
            action.lsp_action = lang_server
                .request::<lsp::request::CodeActionResolveRequest>(action.lsp_action.clone())
                .await?;
        }

        anyhow::Ok(())
    }

    fn initialize_buffer(
        &mut self,
        buffer_handle: &Model<Buffer>,
        cx: &mut ModelContext<LspStore>,
    ) {
        let buffer = buffer_handle.read(cx);

        let file = buffer.file().cloned();
        let Some(file) = File::from_dyn(file.as_ref()) else {
            return;
        };
        if !file.is_local() {
            return;
        }

        let worktree_id = file.worktree_id(cx);
        let language = buffer.language().cloned();

        if let Some(diagnostics) = self.diagnostics.get(&worktree_id) {
            for (server_id, diagnostics) in
                diagnostics.get(file.path()).cloned().unwrap_or_default()
            {
                self.update_buffer_diagnostics(buffer_handle, server_id, None, diagnostics, cx)
                    .log_err();
            }
        }

        let Some(language) = language else {
            return;
        };

        self.lsp_tree.update(cx, |this, cx| {
            let servers = this
                .get(
                    ProjectPath {
                        worktree_id,
                        path: file.path.clone(),
                    },
                    language.name(),
                    cx,
                )
                .filter_map(|server_node| {
                    dbg!(server_node.server_name(), server_node.server_id());
                    let server_state = self.language_servers.get(&server_node.server_id()?)?;
                    if let LanguageServerState::Running { server, .. } = server_state {
                        Some(server.clone())
                    } else {
                        None
                    }
                });
            for server in servers {
                buffer_handle.update(cx, |buffer, cx| {
                    buffer.set_completion_triggers(
                        server.server_id(),
                        server
                            .capabilities()
                            .completion_provider
                            .as_ref()
                            .and_then(|provider| {
                                provider
                                    .trigger_characters
                                    .as_ref()
                                    .map(|characters| characters.iter().cloned().collect())
                            })
                            .unwrap_or_default(),
                        cx,
                    );
                });
            }
        });
    }

    pub(crate) fn reset_buffer(
        &mut self,
        buffer: &Model<Buffer>,
        old_file: &File,
        cx: &mut AppContext,
    ) {
        buffer.update(cx, |buffer, cx| {
            let worktree_id = old_file.worktree_id(cx);

            let ids = &self.language_server_ids;

            if let Some(language) = buffer.language().cloned() {
                let nodes = self.lsp_tree.update(cx, |this, cx| {
                    this.get_initialized(
                        ProjectPath {
                            worktree_id,
                            path: old_file.path().clone(),
                        },
                        language.name(),
                        cx,
                    )
                    .collect::<Vec<_>>()
                });
                for node in nodes {
                    let Some(server_id) = node.server_id() else {
                        unreachable!()
                    };

                    buffer.update_diagnostics(server_id, DiagnosticSet::new([], buffer), cx);
                    buffer.set_completion_triggers(server_id, Default::default(), cx);
                }
            }
        });
    }

    fn update_buffer_diagnostics(
        &mut self,
        buffer: &Model<Buffer>,
        server_id: LanguageServerId,
        version: Option<i32>,
        mut diagnostics: Vec<DiagnosticEntry<Unclipped<PointUtf16>>>,
        cx: &mut ModelContext<LspStore>,
    ) -> Result<()> {
        fn compare_diagnostics(a: &Diagnostic, b: &Diagnostic) -> Ordering {
            Ordering::Equal
                .then_with(|| b.is_primary.cmp(&a.is_primary))
                .then_with(|| a.is_disk_based.cmp(&b.is_disk_based))
                .then_with(|| a.severity.cmp(&b.severity))
                .then_with(|| a.message.cmp(&b.message))
        }

        let snapshot = self.buffer_snapshot_for_lsp_version(buffer, server_id, version, cx)?;

        diagnostics.sort_unstable_by(|a, b| {
            Ordering::Equal
                .then_with(|| a.range.start.cmp(&b.range.start))
                .then_with(|| b.range.end.cmp(&a.range.end))
                .then_with(|| compare_diagnostics(&a.diagnostic, &b.diagnostic))
        });

        let mut sanitized_diagnostics = Vec::new();
        let edits_since_save = Patch::new(
            snapshot
                .edits_since::<Unclipped<PointUtf16>>(buffer.read(cx).saved_version())
                .collect(),
        );
        for entry in diagnostics {
            let start;
            let end;
            if entry.diagnostic.is_disk_based {
                // Some diagnostics are based on files on disk instead of buffers'
                // current contents. Adjust these diagnostics' ranges to reflect
                // any unsaved edits.
                start = edits_since_save.old_to_new(entry.range.start);
                end = edits_since_save.old_to_new(entry.range.end);
            } else {
                start = entry.range.start;
                end = entry.range.end;
            }

            let mut range = snapshot.clip_point_utf16(start, Bias::Left)
                ..snapshot.clip_point_utf16(end, Bias::Right);

            // Expand empty ranges by one codepoint
            if range.start == range.end {
                // This will be go to the next boundary when being clipped
                range.end.column += 1;
                range.end = snapshot.clip_point_utf16(Unclipped(range.end), Bias::Right);
                if range.start == range.end && range.end.column > 0 {
                    range.start.column -= 1;
                    range.start = snapshot.clip_point_utf16(Unclipped(range.start), Bias::Left);
                }
            }

            sanitized_diagnostics.push(DiagnosticEntry {
                range,
                diagnostic: entry.diagnostic,
            });
        }
        drop(edits_since_save);

        let set = DiagnosticSet::new(sanitized_diagnostics, &snapshot);
        buffer.update(cx, |buffer, cx| {
            buffer.update_diagnostics(server_id, set, cx)
        });
        Ok(())
    }

    fn register_buffer_with_language_servers(
        &mut self,
        buffer_handle: &Model<Buffer>,
        cx: &mut ModelContext<LspStore>,
    ) {
        let buffer = buffer_handle.read(cx);
        let buffer_id = buffer.remote_id();

        let Some(file) = File::from_dyn(buffer.file()) else {
            return;
        };
        if !file.is_local() {
            return;
        }

        let abs_path = file.abs_path(cx);
        let Some(uri) = lsp::Url::from_file_path(&abs_path).log_err() else {
            return;
        };
        let initial_snapshot = buffer.text_snapshot();
        let worktree_id = file.worktree_id(cx);
        let worktree = file.worktree.clone();

        let Some(language) = buffer.language().cloned() else {
            return;
        };
        self.start_language_servers(&worktree, file.path.clone(), language.name(), cx);
        for adapter in self.languages.lsp_adapters(&language.name()) {
            let servers = self
                .language_server_ids
                .get(&(worktree_id, adapter.name.clone()))
                .map(|ids| {
                    ids.iter().flat_map(|id| {
                        self.language_servers.get(id).and_then(|server_state| {
                            if let LanguageServerState::Running { server, .. } = server_state {
                                Some(server.clone())
                            } else {
                                None
                            }
                        })
                    })
                });
            let servers = match servers {
                Some(server) => server,
                None => continue,
            };

            for server in servers {
                server
                    .notify::<lsp::notification::DidOpenTextDocument>(
                        lsp::DidOpenTextDocumentParams {
                            text_document: lsp::TextDocumentItem::new(
                                uri.clone(),
                                adapter.language_id(&language.name()),
                                0,
                                initial_snapshot.text(),
                            ),
                        },
                    )
                    .log_err();

                let snapshot = LspBufferSnapshot {
                    version: 0,
                    snapshot: initial_snapshot.clone(),
                };
                self.buffer_snapshots
                    .entry(buffer_id)
                    .or_default()
                    .insert(server.server_id(), vec![snapshot]);
            }
        }
    }

    pub(crate) fn unregister_old_buffer_from_language_servers(
        &mut self,
        buffer: &Model<Buffer>,
        old_file: &File,

        cx: &mut AppContext,
    ) {
        let old_path = match old_file.as_local() {
            Some(local) => local.abs_path(cx),
            None => return,
        };
        let file_url = lsp::Url::from_file_path(old_path).unwrap();
        self.unregister_buffer_from_language_servers(buffer, file_url, cx);
    }

    pub(crate) fn unregister_buffer_from_language_servers(
        &mut self,
        buffer: &Model<Buffer>,
        file_url: lsp::Url,
        cx: &mut AppContext,
    ) {
        buffer.update(cx, |buffer, cx| {
            self.buffer_snapshots.remove(&buffer.remote_id());
            for (_, language_server) in self.language_servers_for_buffer(buffer, cx) {
                language_server
                    .notify::<lsp::notification::DidCloseTextDocument>(
                        lsp::DidCloseTextDocumentParams {
                            text_document: lsp::TextDocumentIdentifier::new(file_url.clone()),
                        },
                    )
                    .log_err();
            }
        });
    }

    fn buffer_snapshot_for_lsp_version(
        &mut self,
        buffer: &Model<Buffer>,
        server_id: LanguageServerId,
        version: Option<i32>,
        cx: &AppContext,
    ) -> Result<TextBufferSnapshot> {
        const OLD_VERSIONS_TO_RETAIN: i32 = 10;

        if let Some(version) = version {
            let buffer_id = buffer.read(cx).remote_id();
            let snapshots = self
                .buffer_snapshots
                .get_mut(&buffer_id)
                .and_then(|m| m.get_mut(&server_id))
                .ok_or_else(|| {
                    anyhow!("no snapshots found for buffer {buffer_id} and server {server_id}")
                })?;

            let found_snapshot = snapshots
                    .binary_search_by_key(&version, |e| e.version)
                    .map(|ix| snapshots[ix].snapshot.clone())
                    .map_err(|_| {
                        anyhow!("snapshot not found for buffer {buffer_id} server {server_id} at version {version}")
                    })?;

            snapshots.retain(|snapshot| snapshot.version + OLD_VERSIONS_TO_RETAIN >= version);
            Ok(found_snapshot)
        } else {
            Ok((buffer.read(cx)).text_snapshot())
        }
    }

    async fn execute_code_actions_on_servers(
        this: &WeakModel<LspStore>,
        adapters_and_servers: &[(Arc<CachedLspAdapter>, Arc<LanguageServer>)],
        code_actions: Vec<lsp::CodeActionKind>,
        buffer: &Model<Buffer>,
        push_to_history: bool,
        project_transaction: &mut ProjectTransaction,
        cx: &mut AsyncAppContext,
    ) -> Result<(), anyhow::Error> {
        for (lsp_adapter, language_server) in adapters_and_servers.iter() {
            let code_actions = code_actions.clone();

            let actions = this
                .update(cx, move |this, cx| {
                    let request = GetCodeActions {
                        range: text::Anchor::MIN..text::Anchor::MAX,
                        kinds: Some(code_actions),
                    };
                    let server = LanguageServerToQuery::Other(language_server.server_id());
                    this.request_lsp(buffer.clone(), server, request, cx)
                })?
                .await?;

            for mut action in actions {
                Self::try_resolve_code_action(language_server, &mut action)
                    .await
                    .context("resolving a formatting code action")?;

                if let Some(edit) = action.lsp_action.edit {
                    if edit.changes.is_none() && edit.document_changes.is_none() {
                        continue;
                    }

                    let new = Self::deserialize_workspace_edit(
                        this.upgrade().ok_or_else(|| anyhow!("project dropped"))?,
                        edit,
                        push_to_history,
                        lsp_adapter.clone(),
                        language_server.clone(),
                        cx,
                    )
                    .await?;
                    project_transaction.0.extend(new.0);
                }

                if let Some(command) = action.lsp_action.command {
                    this.update(cx, |this, _| {
                        if let LspStoreMode::Local(mode) = &mut this.mode {
                            mode.last_workspace_edits_by_language_server
                                .remove(&language_server.server_id());
                        }
                    })?;

                    language_server
                        .request::<lsp::request::ExecuteCommand>(lsp::ExecuteCommandParams {
                            command: command.command,
                            arguments: command.arguments.unwrap_or_default(),
                            ..Default::default()
                        })
                        .await?;

                    this.update(cx, |this, _| {
                        if let LspStoreMode::Local(mode) = &mut this.mode {
                            project_transaction.0.extend(
                                mode.last_workspace_edits_by_language_server
                                    .remove(&language_server.server_id())
                                    .unwrap_or_default()
                                    .0,
                            )
                        }
                    })?;
                }
            }
        }

        Ok(())
    }

    pub async fn deserialize_text_edits(
        this: Model<LspStore>,
        buffer_to_edit: Model<Buffer>,
        edits: Vec<lsp::TextEdit>,
        push_to_history: bool,
        _: Arc<CachedLspAdapter>,
        language_server: Arc<LanguageServer>,
        cx: &mut AsyncAppContext,
    ) -> Result<Option<Transaction>> {
        let edits = this
            .update(cx, |this, cx| {
                this.as_local_mut().unwrap().edits_from_lsp(
                    &buffer_to_edit,
                    edits,
                    language_server.server_id(),
                    None,
                    cx,
                )
            })?
            .await?;

        let transaction = buffer_to_edit.update(cx, |buffer, cx| {
            buffer.finalize_last_transaction();
            buffer.start_transaction();
            for (range, text) in edits {
                buffer.edit([(range, text)], None, cx);
            }

            if buffer.end_transaction(cx).is_some() {
                let transaction = buffer.finalize_last_transaction().unwrap().clone();
                if !push_to_history {
                    buffer.forget_transaction(transaction.id);
                }
                Some(transaction)
            } else {
                None
            }
        })?;

        Ok(transaction)
    }

    #[allow(clippy::type_complexity)]
    pub(crate) fn edits_from_lsp(
        &mut self,
        buffer: &Model<Buffer>,
        lsp_edits: impl 'static + Send + IntoIterator<Item = lsp::TextEdit>,
        server_id: LanguageServerId,
        version: Option<i32>,
        cx: &mut ModelContext<LspStore>,
    ) -> Task<Result<Vec<(Range<Anchor>, String)>>> {
        let snapshot = self.buffer_snapshot_for_lsp_version(buffer, server_id, version, cx);
        cx.background_executor().spawn(async move {
            let snapshot = snapshot?;
            let mut lsp_edits = lsp_edits
                .into_iter()
                .map(|edit| (range_from_lsp(edit.range), edit.new_text))
                .collect::<Vec<_>>();
            lsp_edits.sort_by_key(|(range, _)| range.start);

            let mut lsp_edits = lsp_edits.into_iter().peekable();
            let mut edits = Vec::new();
            while let Some((range, mut new_text)) = lsp_edits.next() {
                // Clip invalid ranges provided by the language server.
                let mut range = snapshot.clip_point_utf16(range.start, Bias::Left)
                    ..snapshot.clip_point_utf16(range.end, Bias::Left);

                // Combine any LSP edits that are adjacent.
                //
                // Also, combine LSP edits that are separated from each other by only
                // a newline. This is important because for some code actions,
                // Rust-analyzer rewrites the entire buffer via a series of edits that
                // are separated by unchanged newline characters.
                //
                // In order for the diffing logic below to work properly, any edits that
                // cancel each other out must be combined into one.
                while let Some((next_range, next_text)) = lsp_edits.peek() {
                    if next_range.start.0 > range.end {
                        if next_range.start.0.row > range.end.row + 1
                            || next_range.start.0.column > 0
                            || snapshot.clip_point_utf16(
                                Unclipped(PointUtf16::new(range.end.row, u32::MAX)),
                                Bias::Left,
                            ) > range.end
                        {
                            break;
                        }
                        new_text.push('\n');
                    }
                    range.end = snapshot.clip_point_utf16(next_range.end, Bias::Left);
                    new_text.push_str(next_text);
                    lsp_edits.next();
                }

                // For multiline edits, perform a diff of the old and new text so that
                // we can identify the changes more precisely, preserving the locations
                // of any anchors positioned in the unchanged regions.
                if range.end.row > range.start.row {
                    let mut offset = range.start.to_offset(&snapshot);
                    let old_text = snapshot.text_for_range(range).collect::<String>();

                    let diff = TextDiff::from_lines(old_text.as_str(), &new_text);
                    let mut moved_since_edit = true;
                    for change in diff.iter_all_changes() {
                        let tag = change.tag();
                        let value = change.value();
                        match tag {
                            ChangeTag::Equal => {
                                offset += value.len();
                                moved_since_edit = true;
                            }
                            ChangeTag::Delete => {
                                let start = snapshot.anchor_after(offset);
                                let end = snapshot.anchor_before(offset + value.len());
                                if moved_since_edit {
                                    edits.push((start..end, String::new()));
                                } else {
                                    edits.last_mut().unwrap().0.end = end;
                                }
                                offset += value.len();
                                moved_since_edit = false;
                            }
                            ChangeTag::Insert => {
                                if moved_since_edit {
                                    let anchor = snapshot.anchor_after(offset);
                                    edits.push((anchor..anchor, value.to_string()));
                                } else {
                                    edits.last_mut().unwrap().1.push_str(value);
                                }
                                moved_since_edit = false;
                            }
                        }
                    }
                } else if range.end == range.start {
                    let anchor = snapshot.anchor_after(range.start);
                    edits.push((anchor..anchor, new_text));
                } else {
                    let edit_start = snapshot.anchor_after(range.start);
                    let edit_end = snapshot.anchor_before(range.end);
                    edits.push((edit_start..edit_end, new_text));
                }
            }

            Ok(edits)
        })
    }

    pub(crate) async fn deserialize_workspace_edit(
        this: Model<LspStore>,
        edit: lsp::WorkspaceEdit,
        push_to_history: bool,
        lsp_adapter: Arc<CachedLspAdapter>,
        language_server: Arc<LanguageServer>,
        cx: &mut AsyncAppContext,
    ) -> Result<ProjectTransaction> {
        let fs = this.read_with(cx, |this, _| this.as_local().unwrap().fs.clone())?;

        let mut operations = Vec::new();
        if let Some(document_changes) = edit.document_changes {
            match document_changes {
                lsp::DocumentChanges::Edits(edits) => {
                    operations.extend(edits.into_iter().map(lsp::DocumentChangeOperation::Edit))
                }
                lsp::DocumentChanges::Operations(ops) => operations = ops,
            }
        } else if let Some(changes) = edit.changes {
            operations.extend(changes.into_iter().map(|(uri, edits)| {
                lsp::DocumentChangeOperation::Edit(lsp::TextDocumentEdit {
                    text_document: lsp::OptionalVersionedTextDocumentIdentifier {
                        uri,
                        version: None,
                    },
                    edits: edits.into_iter().map(Edit::Plain).collect(),
                })
            }));
        }

        let mut project_transaction = ProjectTransaction::default();
        for operation in operations {
            match operation {
                lsp::DocumentChangeOperation::Op(lsp::ResourceOp::Create(op)) => {
                    let abs_path = op
                        .uri
                        .to_file_path()
                        .map_err(|_| anyhow!("can't convert URI to path"))?;

                    if let Some(parent_path) = abs_path.parent() {
                        fs.create_dir(parent_path).await?;
                    }
                    if abs_path.ends_with("/") {
                        fs.create_dir(&abs_path).await?;
                    } else {
                        fs.create_file(
                            &abs_path,
                            op.options
                                .map(|options| fs::CreateOptions {
                                    overwrite: options.overwrite.unwrap_or(false),
                                    ignore_if_exists: options.ignore_if_exists.unwrap_or(false),
                                })
                                .unwrap_or_default(),
                        )
                        .await?;
                    }
                }

                lsp::DocumentChangeOperation::Op(lsp::ResourceOp::Rename(op)) => {
                    let source_abs_path = op
                        .old_uri
                        .to_file_path()
                        .map_err(|_| anyhow!("can't convert URI to path"))?;
                    let target_abs_path = op
                        .new_uri
                        .to_file_path()
                        .map_err(|_| anyhow!("can't convert URI to path"))?;
                    fs.rename(
                        &source_abs_path,
                        &target_abs_path,
                        op.options
                            .map(|options| fs::RenameOptions {
                                overwrite: options.overwrite.unwrap_or(false),
                                ignore_if_exists: options.ignore_if_exists.unwrap_or(false),
                            })
                            .unwrap_or_default(),
                    )
                    .await?;
                }

                lsp::DocumentChangeOperation::Op(lsp::ResourceOp::Delete(op)) => {
                    let abs_path = op
                        .uri
                        .to_file_path()
                        .map_err(|_| anyhow!("can't convert URI to path"))?;
                    let options = op
                        .options
                        .map(|options| fs::RemoveOptions {
                            recursive: options.recursive.unwrap_or(false),
                            ignore_if_not_exists: options.ignore_if_not_exists.unwrap_or(false),
                        })
                        .unwrap_or_default();
                    if abs_path.ends_with("/") {
                        fs.remove_dir(&abs_path, options).await?;
                    } else {
                        fs.remove_file(&abs_path, options).await?;
                    }
                }

                lsp::DocumentChangeOperation::Edit(op) => {
                    let buffer_to_edit = this
                        .update(cx, |this, cx| {
                            this.open_local_buffer_via_lsp(
                                op.text_document.uri.clone(),
                                language_server.server_id(),
                                lsp_adapter.name.clone(),
                                cx,
                            )
                        })?
                        .await?;

                    let edits = this
                        .update(cx, |this, cx| {
                            let path = buffer_to_edit.read(cx).project_path(cx);
                            let active_entry = this.active_entry;
                            let is_active_entry = path.clone().map_or(false, |project_path| {
                                this.worktree_store
                                    .read(cx)
                                    .entry_for_path(&project_path, cx)
                                    .map_or(false, |entry| Some(entry.id) == active_entry)
                            });
                            let local = this.as_local_mut().unwrap();

                            let (mut edits, mut snippet_edits) = (vec![], vec![]);
                            for edit in op.edits {
                                match edit {
                                    Edit::Plain(edit) => {
                                        if !edits.contains(&edit) {
                                            edits.push(edit)
                                        }
                                    }
                                    Edit::Annotated(edit) => {
                                        if !edits.contains(&edit.text_edit) {
                                            edits.push(edit.text_edit)
                                        }
                                    }
                                    Edit::Snippet(edit) => {
                                        let Ok(snippet) = Snippet::parse(&edit.snippet.value)
                                        else {
                                            continue;
                                        };

                                        if is_active_entry {
                                            snippet_edits.push((edit.range, snippet));
                                        } else {
                                            // Since this buffer is not focused, apply a normal edit.
                                            let new_edit = TextEdit {
                                                range: edit.range,
                                                new_text: snippet.text,
                                            };
                                            if !edits.contains(&new_edit) {
                                                edits.push(new_edit);
                                            }
                                        }
                                    }
                                }
                            }
                            if !snippet_edits.is_empty() {
                                let buffer_id = buffer_to_edit.read(cx).remote_id();
                                let version = if let Some(buffer_version) = op.text_document.version
                                {
                                    local
                                        .buffer_snapshot_for_lsp_version(
                                            &buffer_to_edit,
                                            language_server.server_id(),
                                            Some(buffer_version),
                                            cx,
                                        )
                                        .ok()
                                        .map(|snapshot| snapshot.version)
                                } else {
                                    Some(buffer_to_edit.read(cx).saved_version().clone())
                                };

                                let most_recent_edit = version.and_then(|version| {
                                    version.iter().max_by_key(|timestamp| timestamp.value)
                                });
                                // Check if the edit that triggered that edit has been made by this participant.

                                if let Some(most_recent_edit) = most_recent_edit {
                                    cx.emit(LspStoreEvent::SnippetEdit {
                                        buffer_id,
                                        edits: snippet_edits,
                                        most_recent_edit,
                                    });
                                }
                            }

                            local.edits_from_lsp(
                                &buffer_to_edit,
                                edits,
                                language_server.server_id(),
                                op.text_document.version,
                                cx,
                            )
                        })?
                        .await?;

                    let transaction = buffer_to_edit.update(cx, |buffer, cx| {
                        buffer.finalize_last_transaction();
                        buffer.start_transaction();
                        for (range, text) in edits {
                            buffer.edit([(range, text)], None, cx);
                        }
                        let transaction = if buffer.end_transaction(cx).is_some() {
                            let transaction = buffer.finalize_last_transaction().unwrap().clone();
                            if !push_to_history {
                                buffer.forget_transaction(transaction.id);
                            }
                            Some(transaction)
                        } else {
                            None
                        };

                        transaction
                    })?;
                    if let Some(transaction) = transaction {
                        project_transaction.0.insert(buffer_to_edit, transaction);
                    }
                }
            }
        }

        Ok(project_transaction)
    }

    async fn on_lsp_workspace_edit(
        this: WeakModel<LspStore>,
        params: lsp::ApplyWorkspaceEditParams,
        server_id: LanguageServerId,
        adapter: Arc<CachedLspAdapter>,
        mut cx: AsyncAppContext,
    ) -> Result<lsp::ApplyWorkspaceEditResponse> {
        let this = this
            .upgrade()
            .ok_or_else(|| anyhow!("project project closed"))?;
        let language_server = this
            .update(&mut cx, |this, _| this.language_server_for_id(server_id))?
            .ok_or_else(|| anyhow!("language server not found"))?;
        let transaction = Self::deserialize_workspace_edit(
            this.clone(),
            params.edit,
            true,
            adapter.clone(),
            language_server.clone(),
            &mut cx,
        )
        .await
        .log_err();
        this.update(&mut cx, |this, _| {
            if let Some(transaction) = transaction {
                this.as_local_mut()
                    .unwrap()
                    .last_workspace_edits_by_language_server
                    .insert(server_id, transaction);
            }
        })?;
        Ok(lsp::ApplyWorkspaceEditResponse {
            applied: true,
            failed_change: None,
            failure_reason: None,
        })
    }

    fn remove_worktree(
        &mut self,
        id_to_remove: WorktreeId,
        cx: &mut ModelContext<'_, LspStore>,
    ) -> Vec<LanguageServerId> {
        self.diagnostics.remove(&id_to_remove);
        self.prettier_store.update(cx, |prettier_store, cx| {
            prettier_store.remove_worktree(id_to_remove, cx);
        });

        let mut servers_to_remove = BTreeMap::default();
        let mut servers_to_preserve = HashSet::default();
        for ((path, server_name), ref server_ids) in &self.language_server_ids {
            if *path == id_to_remove {
                servers_to_remove.extend(server_ids.iter().map(|id| (*id, server_name.clone())));
            } else {
                servers_to_preserve.extend(server_ids.iter().cloned());
            }
        }
        servers_to_remove.retain(|server_id, _| !servers_to_preserve.contains(server_id));

        for (server_id_to_remove, _) in &servers_to_remove {
            self.language_server_ids
                .values_mut()
                .for_each(|server_ids| {
                    server_ids.remove(server_id_to_remove);
                });
            self.language_server_watched_paths
                .remove(&server_id_to_remove);
            self.language_server_paths_watched_for_rename
                .remove(&server_id_to_remove);
            self.last_workspace_edits_by_language_server
                .remove(&server_id_to_remove);
            self.language_servers.remove(&server_id_to_remove);
            cx.emit(LspStoreEvent::LanguageServerRemoved(*server_id_to_remove));
        }
        servers_to_remove.into_keys().collect()
    }

    fn rebuild_watched_paths_inner<'a>(
        &'a self,
        language_server_id: LanguageServerId,
        watchers: impl Iterator<Item = &'a FileSystemWatcher>,
        cx: &mut ModelContext<LspStore>,
    ) -> LanguageServerWatchedPathsBuilder {
        let worktrees = self
            .worktree_store
            .read(cx)
            .worktrees()
            .filter_map(|worktree| {
                self.language_servers_for_worktree(worktree.read(cx).id())
                    .find(|server| server.server_id() == language_server_id)
                    .map(|_| worktree)
            })
            .collect::<Vec<_>>();

        let mut worktree_globs = HashMap::default();
        let mut abs_globs = HashMap::default();
        log::trace!(
            "Processing new watcher paths for language server with id {}",
            language_server_id
        );

        enum PathToWatch {
            Worktree {
                literal_prefix: Arc<Path>,
                pattern: String,
            },
            Absolute {
                path: Arc<Path>,
                pattern: String,
            },
        }
        for watcher in watchers {
            let mut found_host = false;
            for worktree in &worktrees {
                let glob_is_inside_worktree = worktree.update(cx, |tree, _| {
                    if let Some(worktree_root_path) = tree.abs_path().to_str() {
                        let path_to_watch = match &watcher.glob_pattern {
                            lsp::GlobPattern::String(s) => {
                                match s.strip_prefix(worktree_root_path) {
                                    Some(relative) => {
                                        let pattern = relative
                                            .strip_prefix(std::path::MAIN_SEPARATOR)
                                            .unwrap_or(relative)
                                            .to_owned();
                                        let literal_prefix = glob_literal_prefix(&pattern);

                                        let literal_prefix = Arc::from(PathBuf::from(
                                            literal_prefix
                                                .strip_prefix(std::path::MAIN_SEPARATOR)
                                                .unwrap_or(literal_prefix),
                                        ));
                                        PathToWatch::Worktree {
                                            literal_prefix,
                                            pattern,
                                        }
                                    }
                                    None => {
                                        let path = glob_literal_prefix(s);
                                        let glob = &s[path.len()..];
                                        let pattern = glob
                                            .strip_prefix(std::path::MAIN_SEPARATOR)
                                            .unwrap_or(glob)
                                            .to_owned();
                                        let path = if Path::new(path).components().next().is_none()
                                        {
                                            Arc::from(Path::new(worktree_root_path))
                                        } else {
                                            PathBuf::from(path).into()
                                        };

                                        PathToWatch::Absolute { path, pattern }
                                    }
                                }
                            }
                            lsp::GlobPattern::Relative(rp) => {
                                let Ok(mut base_uri) = match &rp.base_uri {
                                    lsp::OneOf::Left(workspace_folder) => &workspace_folder.uri,
                                    lsp::OneOf::Right(base_uri) => base_uri,
                                }
                                .to_file_path() else {
                                    return false;
                                };

                                match base_uri.strip_prefix(worktree_root_path) {
                                    Ok(relative) => {
                                        let mut literal_prefix = relative.to_owned();
                                        literal_prefix.push(glob_literal_prefix(&rp.pattern));

                                        PathToWatch::Worktree {
                                            literal_prefix: literal_prefix.into(),
                                            pattern: rp.pattern.clone(),
                                        }
                                    }
                                    Err(_) => {
                                        let path = glob_literal_prefix(&rp.pattern);
                                        let glob = &rp.pattern[path.len()..];
                                        let pattern = glob
                                            .strip_prefix(std::path::MAIN_SEPARATOR)
                                            .unwrap_or(glob)
                                            .to_owned();
                                        base_uri.push(path);

                                        let path = if base_uri.components().next().is_none() {
                                            Arc::from(Path::new("/"))
                                        } else {
                                            base_uri.into()
                                        };
                                        PathToWatch::Absolute { path, pattern }
                                    }
                                }
                            }
                        };
                        match path_to_watch {
                            PathToWatch::Worktree {
                                literal_prefix,
                                pattern,
                            } => {
                                if let Some((tree, glob)) =
                                    tree.as_local_mut().zip(Glob::new(&pattern).log_err())
                                {
                                    tree.add_path_prefix_to_scan(literal_prefix);
                                    worktree_globs
                                        .entry(tree.id())
                                        .or_insert_with(GlobSetBuilder::new)
                                        .add(glob);
                                } else {
                                    return false;
                                }
                            }
                            PathToWatch::Absolute { path, pattern } => {
                                if let Some(glob) = Glob::new(&pattern).log_err() {
                                    abs_globs
                                        .entry(path)
                                        .or_insert_with(GlobSetBuilder::new)
                                        .add(glob);
                                }
                            }
                        }
                        return true;
                    }
                    false
                });
                if glob_is_inside_worktree {
                    log::trace!(
                        "Watcher pattern `{}` has been attached to the worktree at `{}`",
                        serde_json::to_string(&watcher.glob_pattern).unwrap(),
                        worktree.read(cx).abs_path().display()
                    );
                    found_host = true;
                }
            }
            if !found_host {
                log::error!(
                    "Watcher pattern `{}` has not been attached to any worktree or absolute path",
                    serde_json::to_string(&watcher.glob_pattern).unwrap()
                )
            }
        }

        let mut watch_builder = LanguageServerWatchedPathsBuilder::default();
        for (worktree_id, builder) in worktree_globs {
            if let Ok(globset) = builder.build() {
                watch_builder.watch_worktree(worktree_id, globset);
            }
        }
        for (abs_path, builder) in abs_globs {
            if let Ok(globset) = builder.build() {
                watch_builder.watch_abs_path(abs_path, globset);
            }
        }
        watch_builder
    }

    fn rebuild_watched_paths(
        &mut self,
        language_server_id: LanguageServerId,
        cx: &mut ModelContext<LspStore>,
    ) {
        let Some(watchers) = self
            .language_server_watcher_registrations
            .get(&language_server_id)
        else {
            return;
        };

        let watch_builder =
            self.rebuild_watched_paths_inner(language_server_id, watchers.values().flatten(), cx);
        let watcher = watch_builder.build(self.fs.clone(), language_server_id, cx);
        self.language_server_watched_paths
            .insert(language_server_id, watcher);

        cx.notify();
    }

    fn on_lsp_did_change_watched_files(
        &mut self,
        language_server_id: LanguageServerId,
        registration_id: &str,
        params: DidChangeWatchedFilesRegistrationOptions,
        cx: &mut ModelContext<LspStore>,
    ) {
        let registrations = self
            .language_server_watcher_registrations
            .entry(language_server_id)
            .or_default();

        registrations.insert(registration_id.to_string(), params.watchers);

        self.rebuild_watched_paths(language_server_id, cx);
    }

    fn on_lsp_unregister_did_change_watched_files(
        &mut self,
        language_server_id: LanguageServerId,
        registration_id: &str,
        cx: &mut ModelContext<LspStore>,
    ) {
        let registrations = self
            .language_server_watcher_registrations
            .entry(language_server_id)
            .or_default();

        if registrations.remove(registration_id).is_some() {
            log::info!(
                    "language server {}: unregistered workspace/DidChangeWatchedFiles capability with id {}",
                    language_server_id,
                    registration_id
                );
        } else {
            log::warn!(
                    "language server {}: failed to unregister workspace/DidChangeWatchedFiles capability with id {}. not registered.",
                    language_server_id,
                    registration_id
                );
        }

        self.rebuild_watched_paths(language_server_id, cx);
    }
}

#[derive(Debug)]
pub struct FormattableBuffer {
    handle: Model<Buffer>,
    abs_path: Option<PathBuf>,
    env: Option<HashMap<String, String>>,
}

pub struct RemoteLspStore {
    upstream_client: Option<AnyProtoClient>,
    upstream_project_id: u64,
}

#[allow(clippy::large_enum_variant)]
pub(crate) enum LspStoreMode {
    Local(LocalLspStore),   // ssh host and collab host
    Remote(RemoteLspStore), // collab guest
}

impl LspStoreMode {
    fn is_local(&self) -> bool {
        matches!(self, LspStoreMode::Local(_))
    }
}

pub struct LspStore {
    mode: LspStoreMode,
    last_formatting_failure: Option<String>,
    downstream_client: Option<(AnyProtoClient, u64)>,
    nonce: u128,
    buffer_store: Model<BufferStore>,
    worktree_store: Model<WorktreeStore>,
    toolchain_store: Option<Model<ToolchainStore>>,
    pub languages: Arc<LanguageRegistry>,
    pub language_server_statuses: BTreeMap<LanguageServerId, LanguageServerStatus>,
    active_entry: Option<ProjectEntryId>,
    _maintain_workspace_config: (Task<Result<()>>, watch::Sender<()>),
    _maintain_buffer_languages: Task<()>,
    diagnostic_summaries:
        HashMap<WorktreeId, HashMap<Arc<Path>, HashMap<LanguageServerId, DiagnosticSummary>>>,
}

pub enum LspStoreEvent {
    LanguageServerAdded(LanguageServerId, LanguageServerName, Option<WorktreeId>),
    LanguageServerRemoved(LanguageServerId),
    LanguageServerUpdate {
        language_server_id: LanguageServerId,
        message: proto::update_language_server::Variant,
    },
    LanguageServerLog(LanguageServerId, LanguageServerLogType, String),
    LanguageServerPrompt(LanguageServerPromptRequest),
    LanguageDetected {
        buffer: Model<Buffer>,
        new_language: Option<Arc<Language>>,
    },
    Notification(String),
    RefreshInlayHints,
    DiagnosticsUpdated {
        language_server_id: LanguageServerId,
        path: ProjectPath,
    },
    DiskBasedDiagnosticsStarted {
        language_server_id: LanguageServerId,
    },
    DiskBasedDiagnosticsFinished {
        language_server_id: LanguageServerId,
    },
    SnippetEdit {
        buffer_id: BufferId,
        edits: Vec<(lsp::Range, Snippet)>,
        most_recent_edit: clock::Lamport,
    },
}

#[derive(Clone, Debug, Serialize)]
pub struct LanguageServerStatus {
    pub name: String,
    pub pending_work: BTreeMap<String, LanguageServerProgress>,
    pub has_pending_diagnostic_updates: bool,
    progress_tokens: HashSet<String>,
}

#[derive(Clone, Debug)]
struct CoreSymbol {
    pub language_server_name: LanguageServerName,
    pub source_worktree_id: WorktreeId,
    pub source_language_server_id: LanguageServerId,
    pub path: ProjectPath,
    pub name: String,
    pub kind: lsp::SymbolKind,
    pub range: Range<Unclipped<PointUtf16>>,
    pub signature: [u8; 32],
}

impl LspStore {
    pub fn init(client: &AnyProtoClient) {
        client.add_model_request_handler(Self::handle_multi_lsp_query);
        client.add_model_request_handler(Self::handle_restart_language_servers);
        client.add_model_request_handler(Self::handle_cancel_language_server_work);
        client.add_model_message_handler(Self::handle_start_language_server);
        client.add_model_message_handler(Self::handle_update_language_server);
        client.add_model_message_handler(Self::handle_language_server_log);
        client.add_model_message_handler(Self::handle_update_diagnostic_summary);
        client.add_model_request_handler(Self::handle_format_buffers);
        client.add_model_request_handler(Self::handle_resolve_completion_documentation);
        client.add_model_request_handler(Self::handle_apply_code_action);
        client.add_model_request_handler(Self::handle_inlay_hints);
        client.add_model_request_handler(Self::handle_get_project_symbols);
        client.add_model_request_handler(Self::handle_resolve_inlay_hint);
        client.add_model_request_handler(Self::handle_open_buffer_for_symbol);
        client.add_model_request_handler(Self::handle_refresh_inlay_hints);
        client.add_model_request_handler(Self::handle_on_type_formatting);
        client.add_model_request_handler(Self::handle_apply_additional_edits_for_completion);
        client.add_model_request_handler(Self::handle_register_buffer_with_language_servers);
        client.add_model_request_handler(Self::handle_lsp_command::<GetCodeActions>);
        client.add_model_request_handler(Self::handle_lsp_command::<GetCompletions>);
        client.add_model_request_handler(Self::handle_lsp_command::<GetHover>);
        client.add_model_request_handler(Self::handle_lsp_command::<GetDefinition>);
        client.add_model_request_handler(Self::handle_lsp_command::<GetDeclaration>);
        client.add_model_request_handler(Self::handle_lsp_command::<GetTypeDefinition>);
        client.add_model_request_handler(Self::handle_lsp_command::<GetDocumentHighlights>);
        client.add_model_request_handler(Self::handle_lsp_command::<GetReferences>);
        client.add_model_request_handler(Self::handle_lsp_command::<PrepareRename>);
        client.add_model_request_handler(Self::handle_lsp_command::<PerformRename>);
        client.add_model_request_handler(Self::handle_lsp_command::<lsp_ext_command::ExpandMacro>);
        client.add_model_request_handler(Self::handle_lsp_command::<LinkedEditingRange>);
    }

    pub fn as_remote(&self) -> Option<&RemoteLspStore> {
        match &self.mode {
            LspStoreMode::Remote(remote_lsp_store) => Some(remote_lsp_store),
            _ => None,
        }
    }

    pub fn as_local(&self) -> Option<&LocalLspStore> {
        match &self.mode {
            LspStoreMode::Local(local_lsp_store) => Some(local_lsp_store),
            _ => None,
        }
    }

    pub fn as_local_mut(&mut self) -> Option<&mut LocalLspStore> {
        match &mut self.mode {
            LspStoreMode::Local(local_lsp_store) => Some(local_lsp_store),
            _ => None,
        }
    }

    pub fn upstream_client(&self) -> Option<(AnyProtoClient, u64)> {
        match &self.mode {
            LspStoreMode::Remote(RemoteLspStore {
                upstream_client: Some(upstream_client),
                upstream_project_id,
                ..
            }) => Some((upstream_client.clone(), *upstream_project_id)),

            LspStoreMode::Remote(RemoteLspStore {
                upstream_client: None,
                ..
            }) => None,
            LspStoreMode::Local(_) => None,
        }
    }

    pub fn swap_current_lsp_settings(
        &mut self,
        new_settings: HashMap<LanguageServerName, LspSettings>,
    ) -> Option<HashMap<LanguageServerName, LspSettings>> {
        match &mut self.mode {
            LspStoreMode::Local(LocalLspStore {
                current_lsp_settings,
                ..
            }) => {
                let ret = mem::take(current_lsp_settings);
                *current_lsp_settings = new_settings;
                Some(ret)
            }
            LspStoreMode::Remote(_) => None,
        }
    }

    #[allow(clippy::too_many_arguments)]
    pub fn new_local(
        buffer_store: Model<BufferStore>,
        worktree_store: Model<WorktreeStore>,
        prettier_store: Model<PrettierStore>,
        toolchain_store: Model<ToolchainStore>,
        environment: Model<ProjectEnvironment>,
        languages: Arc<LanguageRegistry>,
        http_client: Arc<dyn HttpClient>,
        fs: Arc<dyn Fs>,
        cx: &mut ModelContext<Self>,
    ) -> Self {
        let yarn = YarnPathStore::new(fs.clone(), cx);
        cx.subscribe(&buffer_store, Self::on_buffer_store_event)
            .detach();
        cx.subscribe(&worktree_store, Self::on_worktree_store_event)
            .detach();
        cx.subscribe(&prettier_store, Self::on_prettier_store_event)
            .detach();
        cx.subscribe(&toolchain_store, Self::on_toolchain_store_event)
            .detach();
        cx.observe_global::<SettingsStore>(Self::on_settings_changed)
            .detach();

        let _maintain_workspace_config = {
            let (sender, receiver) = watch::channel();
            (Self::maintain_workspace_config(receiver, cx), sender)
        };
        let project_tree = ProjectTree::new(languages.clone(), worktree_store.clone(), cx);
        Self {
            mode: LspStoreMode::Local(LocalLspStore {
                worktree_store: worktree_store.clone(),
                toolchain_store: toolchain_store.clone(),
                supplementary_language_servers: Default::default(),
                languages: languages.clone(),
                language_server_ids: Default::default(),
                language_servers: Default::default(),
                last_workspace_edits_by_language_server: Default::default(),
                language_server_watched_paths: Default::default(),
                language_server_paths_watched_for_rename: Default::default(),
                language_server_watcher_registrations: Default::default(),
                current_lsp_settings: ProjectSettings::get_global(cx).lsp.clone(),
                buffers_being_formatted: Default::default(),
                buffer_snapshots: Default::default(),
                prettier_store,
                environment,
                http_client,
                fs,
                yarn,
                next_diagnostic_group_id: Default::default(),
                diagnostics: Default::default(),
                _subscription: cx.on_app_quit(|this, cx| {
                    this.as_local_mut().unwrap().shutdown_language_servers(cx)
                }),
                registered_buffers: HashMap::default(),
                lsp_tree: LanguageServerTree::new(project_tree, cx),
            }),
            last_formatting_failure: None,
            downstream_client: None,
            buffer_store,
            worktree_store,
            toolchain_store: Some(toolchain_store),
            languages: languages.clone(),
            language_server_statuses: Default::default(),
            nonce: StdRng::from_entropy().gen(),
            diagnostic_summaries: Default::default(),
            active_entry: None,

            _maintain_workspace_config,
            _maintain_buffer_languages: Self::maintain_buffer_languages(languages.clone(), cx),
        }
    }

    fn send_lsp_proto_request<R: LspCommand>(
        &self,
        buffer: Model<Buffer>,
        client: AnyProtoClient,
        upstream_project_id: u64,
        request: R,
        cx: &mut ModelContext<'_, LspStore>,
    ) -> Task<anyhow::Result<<R as LspCommand>::Response>> {
        let message = request.to_proto(upstream_project_id, buffer.read(cx));
        cx.spawn(move |this, cx| async move {
            let response = client.request(message).await?;
            let this = this.upgrade().context("project dropped")?;
            request
                .response_from_proto(response, this, buffer, cx)
                .await
        })
    }

    pub(super) fn new_remote(
        buffer_store: Model<BufferStore>,
        worktree_store: Model<WorktreeStore>,
        toolchain_store: Option<Model<ToolchainStore>>,
        languages: Arc<LanguageRegistry>,
        upstream_client: AnyProtoClient,
        project_id: u64,
        cx: &mut ModelContext<Self>,
    ) -> Self {
        cx.subscribe(&buffer_store, Self::on_buffer_store_event)
            .detach();
        cx.subscribe(&worktree_store, Self::on_worktree_store_event)
            .detach();
        let _maintain_workspace_config = {
            let (sender, receiver) = watch::channel();
            (Self::maintain_workspace_config(receiver, cx), sender)
        };
        Self {
            mode: LspStoreMode::Remote(RemoteLspStore {
                upstream_client: Some(upstream_client),
                upstream_project_id: project_id,
            }),
            downstream_client: None,
            last_formatting_failure: None,
            buffer_store,
            worktree_store,
            languages: languages.clone(),
            language_server_statuses: Default::default(),
            nonce: StdRng::from_entropy().gen(),
            diagnostic_summaries: Default::default(),
            active_entry: None,
            toolchain_store,
            _maintain_workspace_config,
            _maintain_buffer_languages: Self::maintain_buffer_languages(languages.clone(), cx),
        }
    }

    fn worktree_for_id(
        &self,
        worktree_id: WorktreeId,
        cx: &ModelContext<Self>,
    ) -> Result<Model<Worktree>> {
        self.worktree_store
            .read(cx)
            .worktree_for_id(worktree_id, cx)
            .ok_or_else(|| anyhow!("worktree not found"))
    }

    fn on_buffer_store_event(
        &mut self,
        _: Model<BufferStore>,
        event: &BufferStoreEvent,
        cx: &mut ModelContext<Self>,
    ) {
        match event {
            BufferStoreEvent::BufferAdded(buffer) => {
                self.on_buffer_added(buffer, cx).log_err();
            }
            BufferStoreEvent::BufferChangedFilePath { buffer, old_file } => {
                let buffer_id = buffer.read(cx).remote_id();
                if let Some(old_file) = File::from_dyn(old_file.as_ref()) {
                    if let Some(local) = self.as_local_mut() {
                        local.reset_buffer(buffer, old_file, cx);
                        if local.registered_buffers.contains_key(&buffer_id) {
                            local.unregister_old_buffer_from_language_servers(buffer, old_file, cx);
                        }
                    }
                }

                self.detect_language_for_buffer(buffer, cx);
                if let Some(local) = self.as_local_mut() {
                    local.initialize_buffer(buffer, cx);
                    if local.registered_buffers.contains_key(&buffer_id) {
                        local.register_buffer_with_language_servers(buffer, cx);
                    }
                }
            }
            BufferStoreEvent::BufferDropped(_) => {}
        }
    }

    fn on_worktree_store_event(
        &mut self,
        _: Model<WorktreeStore>,
        event: &WorktreeStoreEvent,
        cx: &mut ModelContext<Self>,
    ) {
        match event {
            WorktreeStoreEvent::WorktreeAdded(worktree) => {
                if !worktree.read(cx).is_local() {
                    return;
                }
                cx.subscribe(worktree, |this, worktree, event, cx| match event {
                    worktree::Event::UpdatedEntries(changes) => {
                        this.update_local_worktree_language_servers(&worktree, changes, cx);
                    }
                    worktree::Event::UpdatedGitRepositories(_)
                    | worktree::Event::DeletedEntry(_) => {}
                })
                .detach()
            }
            WorktreeStoreEvent::WorktreeReleased(..) => {}
            WorktreeStoreEvent::WorktreeRemoved(_, id) => self.remove_worktree(*id, cx),
            WorktreeStoreEvent::WorktreeOrderChanged => {}
            WorktreeStoreEvent::WorktreeUpdateSent(worktree) => {
                worktree.update(cx, |worktree, _cx| self.send_diagnostic_summaries(worktree));
            }
        }
    }

    fn on_prettier_store_event(
        &mut self,
        _: Model<PrettierStore>,
        event: &PrettierStoreEvent,
        cx: &mut ModelContext<Self>,
    ) {
        match event {
            PrettierStoreEvent::LanguageServerRemoved(prettier_server_id) => {
                self.unregister_supplementary_language_server(*prettier_server_id, cx);
            }
            PrettierStoreEvent::LanguageServerAdded {
                new_server_id,
                name,
                prettier_server,
            } => {
                self.register_supplementary_language_server(
                    *new_server_id,
                    name.clone(),
                    prettier_server.clone(),
                    cx,
                );
            }
        }
    }

    fn on_toolchain_store_event(
        &mut self,
        _: Model<ToolchainStore>,
        event: &ToolchainStoreEvent,
        _: &mut ModelContext<Self>,
    ) {
        match event {
            ToolchainStoreEvent::ToolchainActivated { .. } => {
                self.request_workspace_config_refresh()
            }
        }
    }

    fn request_workspace_config_refresh(&mut self) {
        *self._maintain_workspace_config.1.borrow_mut() = ();
    }

    pub fn prettier_store(&self) -> Option<Model<PrettierStore>> {
        self.as_local().map(|local| local.prettier_store.clone())
    }

    fn on_buffer_event(
        &mut self,
        buffer: Model<Buffer>,
        event: &language::BufferEvent,
        cx: &mut ModelContext<Self>,
    ) {
        match event {
            language::BufferEvent::Edited { .. } => {
                self.on_buffer_edited(buffer, cx);
            }

            language::BufferEvent::Saved => {
                self.on_buffer_saved(buffer, cx);
            }

            _ => {}
        }
    }

    fn on_buffer_added(
        &mut self,
        buffer: &Model<Buffer>,
        cx: &mut ModelContext<Self>,
    ) -> Result<()> {
        buffer.update(cx, |buffer, _| {
            buffer.set_language_registry(self.languages.clone())
        });

        cx.subscribe(buffer, |this, buffer, event, cx| {
            this.on_buffer_event(buffer, event, cx);
        })
        .detach();

        self.detect_language_for_buffer(buffer, cx);
        if let Some(local) = self.as_local_mut() {
            local.lsp_tree.update(cx, |this, cx| {
                maybe!({
                    let buffs = this
                        .get(
                            buffer.read(cx).project_path(cx)?,
                            buffer.read(cx).language()?.name(),
                            cx,
                        )
                        .collect::<Vec<_>>();
                    Some(())
                });
            });
            local.initialize_buffer(buffer, cx);
        }

        Ok(())
    }

    pub fn register_buffer_with_language_servers(
        &mut self,
        buffer: &Model<Buffer>,
        cx: &mut ModelContext<Self>,
    ) -> OpenLspBufferHandle {
        let buffer_id = buffer.read(cx).remote_id();

        let handle = cx.new_model(|_| buffer.clone());

        if let Some(local) = self.as_local_mut() {
            let Some(file) = File::from_dyn(buffer.read(cx).file()) else {
                return handle;
            };
            if !file.is_local() {
                return handle;
            }
            let refcount = local.registered_buffers.entry(buffer_id).or_insert(0);
            *refcount += 1;
            if *refcount == 1 {
                local.register_buffer_with_language_servers(buffer, cx);
            }

            cx.observe_release(&handle, move |this, buffer, cx| {
                let local = this.as_local_mut().unwrap();
                let Some(refcount) = local.registered_buffers.get_mut(&buffer_id) else {
                    debug_panic!("bad refcounting");
                    return;
                };
                *refcount -= 1;
                if *refcount == 0 {
                    local.registered_buffers.remove(&buffer_id);
                    if let Some(file) = File::from_dyn(buffer.read(cx).file()).cloned() {
                        local.unregister_old_buffer_from_language_servers(&buffer, &file, cx);
                    }
                }
            })
            .detach();
        } else if let Some((upstream_client, upstream_project_id)) = self.upstream_client() {
            let buffer_id = buffer.read(cx).remote_id().to_proto();
            cx.background_executor()
                .spawn(async move {
                    upstream_client
                        .request(proto::RegisterBufferWithLanguageServers {
                            project_id: upstream_project_id,
                            buffer_id,
                        })
                        .await
                })
                .detach();
        } else {
            panic!("oops!");
        }
        handle
    }

    fn maintain_buffer_languages(
        languages: Arc<LanguageRegistry>,
        cx: &mut ModelContext<Self>,
    ) -> Task<()> {
        let mut subscription = languages.subscribe();
        let mut prev_reload_count = languages.reload_count();
        cx.spawn(move |this, mut cx| async move {
            while let Some(()) = subscription.next().await {
                if let Some(this) = this.upgrade() {
                    // If the language registry has been reloaded, then remove and
                    // re-assign the languages on all open buffers.
                    let reload_count = languages.reload_count();
                    if reload_count > prev_reload_count {
                        prev_reload_count = reload_count;
                        this.update(&mut cx, |this, cx| {
                            this.buffer_store.clone().update(cx, |buffer_store, cx| {
                                for buffer in buffer_store.buffers() {
                                    if let Some(f) = File::from_dyn(buffer.read(cx).file()).cloned()
                                    {
                                        buffer
                                            .update(cx, |buffer, cx| buffer.set_language(None, cx));
                                        if let Some(local) = this.as_local_mut() {
                                            local.reset_buffer(&buffer, &f, cx);
                                            if local
                                                .registered_buffers
                                                .contains_key(&buffer.read(cx).remote_id())
                                            {
                                                local.unregister_old_buffer_from_language_servers(
                                                    &buffer, &f, cx,
                                                );
                                            }
                                        }
                                    }
                                }
                            });
                        })
                        .ok();
                    }

                    this.update(&mut cx, |this, cx| {
                        let mut plain_text_buffers = Vec::new();
                        let mut buffers_with_unknown_injections = Vec::new();
                        for handle in this.buffer_store.read(cx).buffers() {
                            let buffer = handle.read(cx);
                            if buffer.language().is_none()
                                || buffer.language() == Some(&*language::PLAIN_TEXT)
                            {
                                plain_text_buffers.push(handle);
                            } else if buffer.contains_unknown_injections() {
                                buffers_with_unknown_injections.push(handle);
                            }
                        }
                        for buffer in plain_text_buffers {
                            this.detect_language_for_buffer(&buffer, cx);
                            if let Some(local) = this.as_local_mut() {
                                local.initialize_buffer(&buffer, cx);
                                if local
                                    .registered_buffers
                                    .contains_key(&buffer.read(cx).remote_id())
                                {
                                    local.register_buffer_with_language_servers(&buffer, cx);
                                }
                            }
                        }

                        for buffer in buffers_with_unknown_injections {
                            buffer.update(cx, |buffer, cx| buffer.reparse(cx));
                        }
                    })
                    .ok();
                }
            }
        })
    }

    fn detect_language_for_buffer(
        &mut self,
        buffer_handle: &Model<Buffer>,
        cx: &mut ModelContext<Self>,
    ) -> Option<language::AvailableLanguage> {
        // If the buffer has a language, set it and start the language server if we haven't already.
        let buffer = buffer_handle.read(cx);
        let file = buffer.file()?;

        let content = buffer.as_rope();
        let available_language = self.languages.language_for_file(file, Some(content), cx);
        if let Some(available_language) = &available_language {
            if let Some(Ok(Ok(new_language))) = self
                .languages
                .load_language(available_language)
                .now_or_never()
            {
                self.set_language_for_buffer(buffer_handle, new_language, cx);
            }
        } else {
            cx.emit(LspStoreEvent::LanguageDetected {
                buffer: buffer_handle.clone(),
                new_language: None,
            });
        }

        available_language
    }

    pub(crate) fn set_language_for_buffer(
        &mut self,
        buffer: &Model<Buffer>,
        new_language: Arc<Language>,
        cx: &mut ModelContext<Self>,
    ) {
        let buffer_file = buffer.read(cx).file().cloned();
        let buffer_id = buffer.read(cx).remote_id();
        if let Some(local_store) = self.as_local_mut() {
            if local_store.registered_buffers.contains_key(&buffer_id) {
                if let Some(abs_path) =
                    File::from_dyn(buffer_file.as_ref()).map(|file| file.abs_path(cx))
                {
                    if let Some(file_url) = lsp::Url::from_file_path(&abs_path).log_err() {
                        local_store.unregister_buffer_from_language_servers(buffer, file_url, cx);
                    }
                }
            }
        }
        buffer.update(cx, |buffer, cx| {
            if buffer.language().map_or(true, |old_language| {
                !Arc::ptr_eq(old_language, &new_language)
            }) {
                buffer.set_language(Some(new_language.clone()), cx);
            }
        });

        let settings =
            language_settings(Some(new_language.name()), buffer_file.as_ref(), cx).into_owned();
        let buffer_file = File::from_dyn(buffer_file.as_ref());

        let worktree_id = if let Some(file) = buffer_file {
            let worktree = file.worktree.clone();

            if let Some(local) = self.as_local_mut() {
                if local.registered_buffers.contains_key(&buffer_id) {
                    local.register_buffer_with_language_servers(buffer, cx);
                }
            }
            Some(worktree.read(cx).id())
        } else {
            None
        };

        if settings.prettier.allowed {
            if let Some(prettier_plugins) = prettier_store::prettier_plugins_for_language(&settings)
            {
                let prettier_store = self.as_local().map(|s| s.prettier_store.clone());
                if let Some(prettier_store) = prettier_store {
                    prettier_store.update(cx, |prettier_store, cx| {
                        prettier_store.install_default_prettier(
                            worktree_id,
                            prettier_plugins.iter().map(|s| Arc::from(s.as_str())),
                            cx,
                        )
                    })
                }
            }
        }

        cx.emit(LspStoreEvent::LanguageDetected {
            buffer: buffer.clone(),
            new_language: Some(new_language),
        })
    }

    pub fn buffer_store(&self) -> Model<BufferStore> {
        self.buffer_store.clone()
    }

    pub fn set_active_entry(&mut self, active_entry: Option<ProjectEntryId>) {
        self.active_entry = active_entry;
    }

    pub(crate) fn send_diagnostic_summaries(&self, worktree: &mut Worktree) {
        if let Some((client, downstream_project_id)) = self.downstream_client.clone() {
            if let Some(summaries) = self.diagnostic_summaries.get(&worktree.id()) {
                for (path, summaries) in summaries {
                    for (&server_id, summary) in summaries {
                        client
                            .send(proto::UpdateDiagnosticSummary {
                                project_id: downstream_project_id,
                                worktree_id: worktree.id().to_proto(),
                                summary: Some(summary.to_proto(server_id, path)),
                            })
                            .log_err();
                    }
                }
            }
        }
    }

    pub fn request_lsp<R: LspCommand>(
        &mut self,
        buffer_handle: Model<Buffer>,
        server: LanguageServerToQuery,
        request: R,
        cx: &mut ModelContext<Self>,
    ) -> Task<Result<R::Response>>
    where
        <R::LspRequest as lsp::request::Request>::Result: Send,
        <R::LspRequest as lsp::request::Request>::Params: Send,
    {
        if let Some((upstream_client, upstream_project_id)) = self.upstream_client() {
            return self.send_lsp_proto_request(
                buffer_handle,
                upstream_client,
                upstream_project_id,
                request,
                cx,
            );
        }

        let Some(language_server) = buffer_handle.update(cx, |buffer, cx| match server {
            LanguageServerToQuery::Primary => self
                .as_local()
                .and_then(|local| local.primary_language_server_for_buffer(buffer, cx))
                .map(|(_, server)| server.clone()),
            LanguageServerToQuery::Other(id) => self
                .language_server_for_local_buffer(buffer, id, cx)
                .map(|(_, server)| Arc::clone(server)),
        }) else {
            return Task::ready(Ok(Default::default()));
        };

        let buffer = buffer_handle.read(cx);
        let file = File::from_dyn(buffer.file()).and_then(File::as_local);

        if let Some(file) = file {
            let lsp_params = match request.to_lsp(&file.abs_path(cx), buffer, &language_server, cx)
            {
                Ok(lsp_params) => lsp_params,
                Err(err) => {
                    log::error!(
                        "Preparing LSP request to {} failed: {}",
                        language_server.name(),
                        err
                    );
                    return Task::ready(Err(err));
                }
            };

            let status = request.status();
            return cx.spawn(move |this, cx| async move {
                if !request.check_capabilities(language_server.adapter_server_capabilities()) {
                    return Ok(Default::default());
                }

                let lsp_request = language_server.request::<R::LspRequest>(lsp_params);

                let id = lsp_request.id();
                let _cleanup = if status.is_some() {
                    cx.update(|cx| {
                        this.update(cx, |this, cx| {
                            this.on_lsp_work_start(
                                language_server.server_id(),
                                id.to_string(),
                                LanguageServerProgress {
                                    is_disk_based_diagnostics_progress: false,
                                    is_cancellable: false,
                                    title: None,
                                    message: status.clone(),
                                    percentage: None,
                                    last_update_at: cx.background_executor().now(),
                                },
                                cx,
                            );
                        })
                    })
                    .log_err();

                    Some(defer(|| {
                        cx.update(|cx| {
                            this.update(cx, |this, cx| {
                                this.on_lsp_work_end(
                                    language_server.server_id(),
                                    id.to_string(),
                                    cx,
                                );
                            })
                        })
                        .log_err();
                    }))
                } else {
                    None
                };

                let result = lsp_request.await;

                let response = result.map_err(|err| {
                    log::warn!("LSP request to {} failed: {}", language_server.name(), err);
                    err
                })?;

                let response = request
                    .response_from_lsp(
                        response,
                        this.upgrade().ok_or_else(|| anyhow!("no app context"))?,
                        buffer_handle,
                        language_server.server_id(),
                        cx.clone(),
                    )
                    .await;
                response
            });
        }

        Task::ready(Ok(Default::default()))
    }

    fn on_settings_changed(&mut self, cx: &mut ModelContext<Self>) {
        let mut language_servers_to_start = Vec::new();
        let mut language_formatters_to_check = Vec::new();
        for buffer in self.buffer_store.read(cx).buffers() {
            let buffer = buffer.read(cx);
            let buffer_file = File::from_dyn(buffer.file());
            let buffer_language = buffer.language();
            let settings = language_settings(buffer_language.map(|l| l.name()), buffer.file(), cx);
            if let Some(language) = buffer_language {
                if settings.enable_language_server
                    && self
                        .as_local()
                        .unwrap()
                        .registered_buffers
                        .contains_key(&buffer.remote_id())
                {
                    if let Some(file) = buffer_file {
                        language_servers_to_start.push((file.worktree.clone(), language.name()));
                    }
                }
                language_formatters_to_check.push((
                    buffer_file.map(|f| f.worktree_id(cx)),
                    settings.into_owned(),
                ));
            }
        }

        let mut language_servers_to_stop = Vec::new();
        let mut language_servers_to_restart = Vec::new();
        let languages = self.languages.to_vec();

        let new_lsp_settings = ProjectSettings::get_global(cx).lsp.clone();
        let Some(current_lsp_settings) = self.swap_current_lsp_settings(new_lsp_settings.clone())
        else {
            return;
        };
        for ((worktree_id, started_lsp_name), ids) in &self.as_local().unwrap().language_server_ids
        {
            let language = languages.iter().find_map(|l| {
                let adapter = self
                    .languages
                    .lsp_adapters(&l.name())
                    .iter()
                    .find(|adapter| adapter.name == *started_lsp_name)?
                    .clone();
                Some((l, adapter))
            });
            if let Some((language, adapter)) = language {
                let worktree = self.worktree_for_id(*worktree_id, cx).ok();
                let root_file = worktree.as_ref().and_then(|worktree| {
                    worktree
                        .update(cx, |tree, cx| tree.root_file(cx))
                        .map(|f| f as _)
                });
                let settings = language_settings(Some(language.name()), root_file.as_ref(), cx);
                if !settings.enable_language_server {
                    language_servers_to_stop.push((worktree_id, started_lsp_name.clone()));
                } else if let Some(worktree) = worktree {
                    let server_name = &adapter.name;
                    match (
                        current_lsp_settings.get(server_name),
                        new_lsp_settings.get(server_name),
                    ) {
                        (None, None) => {}
                        (Some(_), None) | (None, Some(_)) => {
                            language_servers_to_restart.push((worktree, language.name()));
                        }
                        (Some(current_lsp_settings), Some(new_lsp_settings)) => {
                            if current_lsp_settings != new_lsp_settings {
                                language_servers_to_restart.push((worktree, language.name()));
                            }
                        }
                    }
                }
            }
        }

        for (worktree_id, adapter_name) in language_servers_to_stop {
            todo!();
            // self.stop_local_language_server(worktree_id, adapter_name, cx)
            //     .detach();
        }

        if let Some(prettier_store) = self.as_local().map(|s| s.prettier_store.clone()) {
            prettier_store.update(cx, |prettier_store, cx| {
                prettier_store.on_settings_changed(language_formatters_to_check, cx)
            })
        }

        // // Start all the newly-enabled language servers.
        // for (worktree, language) in language_servers_to_start {
        //     self.as_local_mut()
        //         .unwrap()
        //         .start_language_servers(&worktree, language, cx);
        // }

        // Restart all language servers with changed initialization options.
        for (worktree, language) in language_servers_to_restart {
            self.restart_local_language_servers(worktree, language, cx);
        }

        cx.notify();
    }

    pub fn apply_code_action(
        &self,
        buffer_handle: Model<Buffer>,
        mut action: CodeAction,
        push_to_history: bool,
        cx: &mut ModelContext<Self>,
    ) -> Task<Result<ProjectTransaction>> {
        if let Some((upstream_client, project_id)) = self.upstream_client() {
            let request = proto::ApplyCodeAction {
                project_id,
                buffer_id: buffer_handle.read(cx).remote_id().into(),
                action: Some(Self::serialize_code_action(&action)),
            };
            let buffer_store = self.buffer_store();
            cx.spawn(move |_, mut cx| async move {
                let response = upstream_client
                    .request(request)
                    .await?
                    .transaction
                    .ok_or_else(|| anyhow!("missing transaction"))?;

                buffer_store
                    .update(&mut cx, |buffer_store, cx| {
                        buffer_store.deserialize_project_transaction(response, push_to_history, cx)
                    })?
                    .await
            })
        } else if self.mode.is_local() {
            let Some((lsp_adapter, lang_server)) = buffer_handle.update(cx, |buffer, cx| {
                self.language_server_for_local_buffer(buffer, action.server_id, cx)
                    .map(|(adapter, server)| (adapter.clone(), server.clone()))
            }) else {
                return Task::ready(Ok(Default::default()));
            };
            cx.spawn(move |this, mut cx| async move {
                LocalLspStore::try_resolve_code_action(&lang_server, &mut action)
                    .await
                    .context("resolving a code action")?;
                if let Some(edit) = action.lsp_action.edit {
                    if edit.changes.is_some() || edit.document_changes.is_some() {
                        return LocalLspStore::deserialize_workspace_edit(
                            this.upgrade().ok_or_else(|| anyhow!("no app present"))?,
                            edit,
                            push_to_history,
                            lsp_adapter.clone(),
                            lang_server.clone(),
                            &mut cx,
                        )
                        .await;
                    }
                }

                if let Some(command) = action.lsp_action.command {
                    this.update(&mut cx, |this, _| {
                        this.as_local_mut()
                            .unwrap()
                            .last_workspace_edits_by_language_server
                            .remove(&lang_server.server_id());
                    })?;

                    let result = lang_server
                        .request::<lsp::request::ExecuteCommand>(lsp::ExecuteCommandParams {
                            command: command.command,
                            arguments: command.arguments.unwrap_or_default(),
                            ..Default::default()
                        })
                        .await;

                    result?;

                    return this.update(&mut cx, |this, _| {
                        this.as_local_mut()
                            .unwrap()
                            .last_workspace_edits_by_language_server
                            .remove(&lang_server.server_id())
                            .unwrap_or_default()
                    });
                }

                Ok(ProjectTransaction::default())
            })
        } else {
            Task::ready(Err(anyhow!("no upstream client and not local")))
        }
    }

    pub fn resolve_inlay_hint(
        &self,
        hint: InlayHint,
        buffer_handle: Model<Buffer>,
        server_id: LanguageServerId,
        cx: &mut ModelContext<Self>,
    ) -> Task<anyhow::Result<InlayHint>> {
        if let Some((upstream_client, project_id)) = self.upstream_client() {
            let request = proto::ResolveInlayHint {
                project_id,
                buffer_id: buffer_handle.read(cx).remote_id().into(),
                language_server_id: server_id.0 as u64,
                hint: Some(InlayHints::project_to_proto_hint(hint.clone())),
            };
            cx.spawn(move |_, _| async move {
                let response = upstream_client
                    .request(request)
                    .await
                    .context("inlay hints proto request")?;
                match response.hint {
                    Some(resolved_hint) => InlayHints::proto_to_project_hint(resolved_hint)
                        .context("inlay hints proto resolve response conversion"),
                    None => Ok(hint),
                }
            })
        } else {
            let Some(lang_server) = buffer_handle.update(cx, |buffer, cx| {
                self.language_server_for_local_buffer(buffer, server_id, cx)
                    .map(|(_, server)| server.clone())
            }) else {
                return Task::ready(Ok(hint));
            };
            if !InlayHints::can_resolve_inlays(&lang_server.capabilities()) {
                return Task::ready(Ok(hint));
            }
            let buffer_snapshot = buffer_handle.read(cx).snapshot();
            cx.spawn(move |_, mut cx| async move {
                let resolve_task = lang_server.request::<lsp::request::InlayHintResolveRequest>(
                    InlayHints::project_to_lsp_hint(hint, &buffer_snapshot),
                );
                let resolved_hint = resolve_task
                    .await
                    .context("inlay hint resolve LSP request")?;
                let resolved_hint = InlayHints::lsp_to_project_hint(
                    resolved_hint,
                    &buffer_handle,
                    server_id,
                    ResolveState::Resolved,
                    false,
                    &mut cx,
                )
                .await?;
                Ok(resolved_hint)
            })
        }
    }

    pub(crate) fn linked_edit(
        &mut self,
        buffer: &Model<Buffer>,
        position: Anchor,
        cx: &mut ModelContext<Self>,
    ) -> Task<Result<Vec<Range<Anchor>>>> {
        let snapshot = buffer.read(cx).snapshot();
        let scope = snapshot.language_scope_at(position);
        let Some(server_id) = self
            .as_local()
            .and_then(|local| {
                buffer.update(cx, |buffer, cx| {
                    local
                        .language_servers_for_buffer(buffer, cx)
                        .filter(|(_, server)| {
                            server
                                .capabilities()
                                .linked_editing_range_provider
                                .is_some()
                        })
                        .filter(|(adapter, _)| {
                            scope
                                .as_ref()
                                .map(|scope| scope.language_allowed(&adapter.name))
                                .unwrap_or(true)
                        })
                        .map(|(_, server)| LanguageServerToQuery::Other(server.server_id()))
                        .next()
                })
            })
            .or_else(|| {
                self.upstream_client()
                    .is_some()
                    .then_some(LanguageServerToQuery::Primary)
            })
            .filter(|_| {
                maybe!({
                    let language = buffer.read(cx).language_at(position)?;
                    Some(
                        language_settings(Some(language.name()), buffer.read(cx).file(), cx)
                            .linked_edits,
                    )
                }) == Some(true)
            })
        else {
            return Task::ready(Ok(vec![]));
        };

        self.request_lsp(
            buffer.clone(),
            server_id,
            LinkedEditingRange { position },
            cx,
        )
    }

    fn apply_on_type_formatting(
        &mut self,
        buffer: Model<Buffer>,
        position: Anchor,
        trigger: String,
        cx: &mut ModelContext<Self>,
    ) -> Task<Result<Option<Transaction>>> {
        if let Some((client, project_id)) = self.upstream_client() {
            let request = proto::OnTypeFormatting {
                project_id,
                buffer_id: buffer.read(cx).remote_id().into(),
                position: Some(serialize_anchor(&position)),
                trigger,
                version: serialize_version(&buffer.read(cx).version()),
            };
            cx.spawn(move |_, _| async move {
                client
                    .request(request)
                    .await?
                    .transaction
                    .map(language::proto::deserialize_transaction)
                    .transpose()
            })
        } else if let Some(local) = self.as_local_mut() {
            let buffer_id = buffer.read(cx).remote_id();
            local.buffers_being_formatted.insert(buffer_id);
            cx.spawn(move |this, mut cx| async move {
                let _cleanup = defer({
                    let this = this.clone();
                    let mut cx = cx.clone();
                    move || {
                        this.update(&mut cx, |this, _| {
                            if let Some(local) = this.as_local_mut() {
                                local.buffers_being_formatted.remove(&buffer_id);
                            }
                        })
                        .ok();
                    }
                });

                buffer
                    .update(&mut cx, |buffer, _| {
                        buffer.wait_for_edits(Some(position.timestamp))
                    })?
                    .await?;
                this.update(&mut cx, |this, cx| {
                    let position = position.to_point_utf16(buffer.read(cx));
                    this.on_type_format(buffer, position, trigger, false, cx)
                })?
                .await
            })
        } else {
            Task::ready(Err(anyhow!("No upstream client or local language server")))
        }
    }

    pub fn on_type_format<T: ToPointUtf16>(
        &mut self,
        buffer: Model<Buffer>,
        position: T,
        trigger: String,
        push_to_history: bool,
        cx: &mut ModelContext<Self>,
    ) -> Task<Result<Option<Transaction>>> {
        let position = position.to_point_utf16(buffer.read(cx));
        self.on_type_format_impl(buffer, position, trigger, push_to_history, cx)
    }

    fn on_type_format_impl(
        &mut self,
        buffer: Model<Buffer>,
        position: PointUtf16,
        trigger: String,
        push_to_history: bool,
        cx: &mut ModelContext<Self>,
    ) -> Task<Result<Option<Transaction>>> {
        let options = buffer.update(cx, |buffer, cx| {
            lsp_command::lsp_formatting_options(
                language_settings(
                    buffer.language_at(position).map(|l| l.name()),
                    buffer.file(),
                    cx,
                )
                .as_ref(),
            )
        });
        self.request_lsp(
            buffer.clone(),
            LanguageServerToQuery::Primary,
            OnTypeFormatting {
                position,
                trigger,
                options,
                push_to_history,
            },
            cx,
        )
    }
    pub fn code_actions(
        &mut self,
        buffer_handle: &Model<Buffer>,
        range: Range<Anchor>,
        kinds: Option<Vec<CodeActionKind>>,
        cx: &mut ModelContext<Self>,
    ) -> Task<Result<Vec<CodeAction>>> {
        if let Some((upstream_client, project_id)) = self.upstream_client() {
            let request_task = upstream_client.request(proto::MultiLspQuery {
                buffer_id: buffer_handle.read(cx).remote_id().into(),
                version: serialize_version(&buffer_handle.read(cx).version()),
                project_id,
                strategy: Some(proto::multi_lsp_query::Strategy::All(
                    proto::AllLanguageServers {},
                )),
                request: Some(proto::multi_lsp_query::Request::GetCodeActions(
                    GetCodeActions {
                        range: range.clone(),
                        kinds: kinds.clone(),
                    }
                    .to_proto(project_id, buffer_handle.read(cx)),
                )),
            });
            let buffer = buffer_handle.clone();
            cx.spawn(|weak_project, cx| async move {
                let Some(project) = weak_project.upgrade() else {
                    return Ok(Vec::new());
                };
                let responses = request_task.await?.responses;
                let actions = join_all(
                    responses
                        .into_iter()
                        .filter_map(|lsp_response| match lsp_response.response? {
                            proto::lsp_response::Response::GetCodeActionsResponse(response) => {
                                Some(response)
                            }
                            unexpected => {
                                debug_panic!("Unexpected response: {unexpected:?}");
                                None
                            }
                        })
                        .map(|code_actions_response| {
                            GetCodeActions {
                                range: range.clone(),
                                kinds: kinds.clone(),
                            }
                            .response_from_proto(
                                code_actions_response,
                                project.clone(),
                                buffer.clone(),
                                cx.clone(),
                            )
                        }),
                )
                .await;

                Ok(actions
                    .into_iter()
                    .collect::<Result<Vec<Vec<_>>>>()?
                    .into_iter()
                    .flatten()
                    .collect())
            })
        } else {
            let all_actions_task = self.request_multiple_lsp_locally(
                buffer_handle,
                Some(range.start),
                GetCodeActions {
                    range: range.clone(),
                    kinds: kinds.clone(),
                },
                cx,
            );
            cx.spawn(
                |_, _| async move { Ok(all_actions_task.await.into_iter().flatten().collect()) },
            )
        }
    }

    #[inline(never)]
    pub fn completions(
        &self,
        buffer: &Model<Buffer>,
        position: PointUtf16,
        context: CompletionContext,
        cx: &mut ModelContext<Self>,
    ) -> Task<Result<Vec<Completion>>> {
        let language_registry = self.languages.clone();

        if let Some((upstream_client, project_id)) = self.upstream_client() {
            let task = self.send_lsp_proto_request(
                buffer.clone(),
                upstream_client,
                project_id,
                GetCompletions { position, context },
                cx,
            );
            let language = buffer.read(cx).language().cloned();

            // In the future, we should provide project guests with the names of LSP adapters,
            // so that they can use the correct LSP adapter when computing labels. For now,
            // guests just use the first LSP adapter associated with the buffer's language.
            let lsp_adapter = language.as_ref().and_then(|language| {
                language_registry
                    .lsp_adapters(&language.name())
                    .first()
                    .cloned()
            });

            cx.foreground_executor().spawn(async move {
                let completions = task.await?;
                let mut result = Vec::new();
                populate_labels_for_completions(
                    completions,
                    &language_registry,
                    language,
                    lsp_adapter,
                    &mut result,
                )
                .await;
                Ok(result)
            })
        } else if let Some(local) = self.as_local() {
            let snapshot = buffer.read(cx).snapshot();
            let offset = position.to_offset(&snapshot);
            let scope = snapshot.language_scope_at(offset);
            let language = snapshot.language().cloned();

            let server_ids: Vec<_> = buffer.update(cx, |buffer, cx| {
                local
                    .language_servers_for_buffer(buffer, cx)
                    .filter(|(_, server)| server.capabilities().completion_provider.is_some())
                    .filter(|(adapter, _)| {
                        scope
                            .as_ref()
                            .map(|scope| scope.language_allowed(&adapter.name))
                            .unwrap_or(true)
                    })
                    .map(|(_, server)| server.server_id())
                    .collect()
            });

            let buffer = buffer.clone();
            cx.spawn(move |this, mut cx| async move {
                let mut tasks = Vec::with_capacity(server_ids.len());
                this.update(&mut cx, |this, cx| {
                    for server_id in server_ids {
                        let lsp_adapter = this.language_server_adapter_for_id(server_id);
                        tasks.push((
                            lsp_adapter,
                            this.request_lsp(
                                buffer.clone(),
                                LanguageServerToQuery::Other(server_id),
                                GetCompletions {
                                    position,
                                    context: context.clone(),
                                },
                                cx,
                            ),
                        ));
                    }
                })?;

                let mut completions = Vec::new();
                for (lsp_adapter, task) in tasks {
                    if let Ok(new_completions) = task.await {
                        populate_labels_for_completions(
                            new_completions,
                            &language_registry,
                            language.clone(),
                            lsp_adapter,
                            &mut completions,
                        )
                        .await;
                    }
                }

                Ok(completions)
            })
        } else {
            Task::ready(Err(anyhow!("No upstream client or local language server")))
        }
    }

    pub fn resolve_completions(
        &self,
        buffer: Model<Buffer>,
        completion_indices: Vec<usize>,
        completions: Rc<RefCell<Box<[Completion]>>>,
        cx: &mut ModelContext<Self>,
    ) -> Task<Result<bool>> {
        let client = self.upstream_client();
        let language_registry = self.languages.clone();

        let buffer_id = buffer.read(cx).remote_id();
        let buffer_snapshot = buffer.read(cx).snapshot();

        cx.spawn(move |this, cx| async move {
            let mut did_resolve = false;
            if let Some((client, project_id)) = client {
                for completion_index in completion_indices {
                    let server_id = completions.borrow()[completion_index].server_id;

                    if Self::resolve_completion_remote(
                        project_id,
                        server_id,
                        buffer_id,
                        completions.clone(),
                        completion_index,
                        client.clone(),
                        language_registry.clone(),
                    )
                    .await
                    .log_err()
                    .is_some()
                    {
                        did_resolve = true;
                    }
                }
            } else {
                for completion_index in completion_indices {
                    let server_id = completions.borrow()[completion_index].server_id;

                    let server_and_adapter = this
                        .read_with(&cx, |lsp_store, _| {
                            let server = lsp_store.language_server_for_id(server_id)?;
                            let adapter =
                                lsp_store.language_server_adapter_for_id(server.server_id())?;
                            Some((server, adapter))
                        })
                        .ok()
                        .flatten();
                    let Some((server, adapter)) = server_and_adapter else {
                        continue;
                    };

                    let resolved = Self::resolve_completion_local(
                        server,
                        &buffer_snapshot,
                        completions.clone(),
                        completion_index,
                    )
                    .await
                    .log_err()
                    .is_some();
                    if resolved {
                        Self::regenerate_completion_labels(
                            adapter,
                            &buffer_snapshot,
                            completions.clone(),
                            completion_index,
                            language_registry.clone(),
                        )
                        .await
                        .log_err();
                        did_resolve = true;
                    }
                }
            }

            Ok(did_resolve)
        })
    }

    async fn resolve_completion_local(
        server: Arc<lsp::LanguageServer>,
        snapshot: &BufferSnapshot,
        completions: Rc<RefCell<Box<[Completion]>>>,
        completion_index: usize,
    ) -> Result<()> {
        let can_resolve = server
            .capabilities()
            .completion_provider
            .as_ref()
            .and_then(|options| options.resolve_provider)
            .unwrap_or(false);
        if !can_resolve {
            return Ok(());
        }

        let request = {
            let completion = &completions.borrow()[completion_index];
            if completion.resolved {
                return Ok(());
            }
            server.request::<lsp::request::ResolveCompletionItem>(completion.lsp_completion.clone())
        };
        let completion_item = request.await?;

        if let Some(text_edit) = completion_item.text_edit.as_ref() {
            // Technically we don't have to parse the whole `text_edit`, since the only
            // language server we currently use that does update `text_edit` in `completionItem/resolve`
            // is `typescript-language-server` and they only update `text_edit.new_text`.
            // But we should not rely on that.
            let edit = parse_completion_text_edit(text_edit, snapshot);

            if let Some((old_range, mut new_text)) = edit {
                LineEnding::normalize(&mut new_text);

                let mut completions = completions.borrow_mut();
                let completion = &mut completions[completion_index];

                completion.new_text = new_text;
                completion.old_range = old_range;
            }
        }
        if completion_item.insert_text_format == Some(InsertTextFormat::SNIPPET) {
            // vtsls might change the type of completion after resolution.
            let mut completions = completions.borrow_mut();
            let completion = &mut completions[completion_index];
            if completion_item.insert_text_format != completion.lsp_completion.insert_text_format {
                completion.lsp_completion.insert_text_format = completion_item.insert_text_format;
            }
        }

        let mut completions = completions.borrow_mut();
        let completion = &mut completions[completion_index];
        completion.lsp_completion = completion_item;
        completion.resolved = true;
        Ok(())
    }

    async fn regenerate_completion_labels(
        adapter: Arc<CachedLspAdapter>,
        snapshot: &BufferSnapshot,
        completions: Rc<RefCell<Box<[Completion]>>>,
        completion_index: usize,
        language_registry: Arc<LanguageRegistry>,
    ) -> Result<()> {
        let completion_item = completions.borrow()[completion_index]
            .lsp_completion
            .clone();
        if let Some(lsp_documentation) = completion_item.documentation.as_ref() {
            let documentation = language::prepare_completion_documentation(
                lsp_documentation,
                &language_registry,
                snapshot.language().cloned(),
            )
            .await;

            let mut completions = completions.borrow_mut();
            let completion = &mut completions[completion_index];
            completion.documentation = Some(documentation);
        } else {
            let mut completions = completions.borrow_mut();
            let completion = &mut completions[completion_index];
            completion.documentation = Some(Documentation::Undocumented);
        }

        // NB: Zed does not have `details` inside the completion resolve capabilities, but certain language servers violate the spec and do not return `details` immediately, e.g. https://github.com/yioneko/vtsls/issues/213
        // So we have to update the label here anyway...
        let new_label = match snapshot.language() {
            Some(language) => {
                adapter
                    .labels_for_completions(&[completion_item.clone()], language)
                    .await?
            }
            None => Vec::new(),
        }
        .pop()
        .flatten()
        .unwrap_or_else(|| {
            CodeLabel::plain(
                completion_item.label,
                completion_item.filter_text.as_deref(),
            )
        });

        let mut completions = completions.borrow_mut();
        let completion = &mut completions[completion_index];
        if completion.label.filter_text() == new_label.filter_text() {
            completion.label = new_label;
        } else {
            log::error!(
                "Resolved completion changed display label from {} to {}. \
                 Refusing to apply this because it changes the fuzzy match text from {} to {}",
                completion.label.text(),
                new_label.text(),
                completion.label.filter_text(),
                new_label.filter_text()
            );
        }

        Ok(())
    }

    #[allow(clippy::too_many_arguments)]
    async fn resolve_completion_remote(
        project_id: u64,
        server_id: LanguageServerId,
        buffer_id: BufferId,
        completions: Rc<RefCell<Box<[Completion]>>>,
        completion_index: usize,
        client: AnyProtoClient,
        language_registry: Arc<LanguageRegistry>,
    ) -> Result<()> {
        let lsp_completion = {
            let completion = &completions.borrow()[completion_index];
            if completion.resolved {
                return Ok(());
            }
            serde_json::to_string(&completion.lsp_completion)
                .unwrap()
                .into_bytes()
        };
        let request = proto::ResolveCompletionDocumentation {
            project_id,
            language_server_id: server_id.0 as u64,
            lsp_completion,
            buffer_id: buffer_id.into(),
        };

        let response = client
            .request(request)
            .await
            .context("completion documentation resolve proto request")?;
        let lsp_completion = serde_json::from_slice(&response.lsp_completion)?;

        let documentation = if response.documentation.is_empty() {
            Documentation::Undocumented
        } else if response.documentation_is_markdown {
            Documentation::MultiLineMarkdown(
                markdown::parse_markdown(&response.documentation, &language_registry, None).await,
            )
        } else if response.documentation.lines().count() <= 1 {
            Documentation::SingleLine(response.documentation)
        } else {
            Documentation::MultiLinePlainText(response.documentation)
        };

        let mut completions = completions.borrow_mut();
        let completion = &mut completions[completion_index];
        completion.documentation = Some(documentation);
        completion.lsp_completion = lsp_completion;
        completion.resolved = true;

        let old_range = response
            .old_start
            .and_then(deserialize_anchor)
            .zip(response.old_end.and_then(deserialize_anchor));
        if let Some((old_start, old_end)) = old_range {
            if !response.new_text.is_empty() {
                completion.new_text = response.new_text;
                completion.old_range = old_start..old_end;
            }
        }

        Ok(())
    }

    pub fn apply_additional_edits_for_completion(
        &self,
        buffer_handle: Model<Buffer>,
        completions: Rc<RefCell<Box<[Completion]>>>,
        completion_index: usize,
        push_to_history: bool,
        cx: &mut ModelContext<Self>,
    ) -> Task<Result<Option<Transaction>>> {
        if let Some((client, project_id)) = self.upstream_client() {
            let buffer = buffer_handle.read(cx);
            let buffer_id = buffer.remote_id();
            cx.spawn(move |_, mut cx| async move {
                let request = {
                    let completion = completions.borrow()[completion_index].clone();
                    proto::ApplyCompletionAdditionalEdits {
                        project_id,
                        buffer_id: buffer_id.into(),
                        completion: Some(Self::serialize_completion(&CoreCompletion {
                            old_range: completion.old_range,
                            new_text: completion.new_text,
                            server_id: completion.server_id,
                            lsp_completion: completion.lsp_completion,
                            resolved: completion.resolved,
                        })),
                    }
                };

                let response = client.request(request).await?;
                completions.borrow_mut()[completion_index].resolved = true;

                if let Some(transaction) = response.transaction {
                    let transaction = language::proto::deserialize_transaction(transaction)?;
                    buffer_handle
                        .update(&mut cx, |buffer, _| {
                            buffer.wait_for_edits(transaction.edit_ids.iter().copied())
                        })?
                        .await?;
                    if push_to_history {
                        buffer_handle.update(&mut cx, |buffer, _| {
                            buffer.push_transaction(transaction.clone(), Instant::now());
                        })?;
                    }
                    Ok(Some(transaction))
                } else {
                    Ok(None)
                }
            })
        } else {
            let server_id = completions.borrow()[completion_index].server_id;
            let Some(server) = buffer_handle.update(cx, |buffer, cx| {
                Some(
                    self.language_server_for_local_buffer(buffer, server_id, cx)?
                        .1
                        .clone(),
                )
            }) else {
                return Task::ready(Ok(None));
            };
            let snapshot = buffer_handle.read(&cx).snapshot();

            cx.spawn(move |this, mut cx| async move {
                Self::resolve_completion_local(
                    server.clone(),
                    &snapshot,
                    completions.clone(),
                    completion_index,
                )
                .await
                .context("resolving completion")?;
                let completion = completions.borrow()[completion_index].clone();
                let additional_text_edits = completion.lsp_completion.additional_text_edits;
                if let Some(edits) = additional_text_edits {
                    let edits = this
                        .update(&mut cx, |this, cx| {
                            this.as_local_mut().unwrap().edits_from_lsp(
                                &buffer_handle,
                                edits,
                                server.server_id(),
                                None,
                                cx,
                            )
                        })?
                        .await?;

                    buffer_handle.update(&mut cx, |buffer, cx| {
                        buffer.finalize_last_transaction();
                        buffer.start_transaction();

                        for (range, text) in edits {
                            let primary = &completion.old_range;
                            let start_within = primary.start.cmp(&range.start, buffer).is_le()
                                && primary.end.cmp(&range.start, buffer).is_ge();
                            let end_within = range.start.cmp(&primary.end, buffer).is_le()
                                && range.end.cmp(&primary.end, buffer).is_ge();

                            //Skip additional edits which overlap with the primary completion edit
                            //https://github.com/zed-industries/zed/pull/1871
                            if !start_within && !end_within {
                                buffer.edit([(range, text)], None, cx);
                            }
                        }

                        let transaction = if buffer.end_transaction(cx).is_some() {
                            let transaction = buffer.finalize_last_transaction().unwrap().clone();
                            if !push_to_history {
                                buffer.forget_transaction(transaction.id);
                            }
                            Some(transaction)
                        } else {
                            None
                        };
                        Ok(transaction)
                    })?
                } else {
                    Ok(None)
                }
            })
        }
    }

    pub fn inlay_hints(
        &mut self,
        buffer_handle: Model<Buffer>,
        range: Range<Anchor>,
        cx: &mut ModelContext<Self>,
    ) -> Task<anyhow::Result<Vec<InlayHint>>> {
        let buffer = buffer_handle.read(cx);
        let range_start = range.start;
        let range_end = range.end;
        let buffer_id = buffer.remote_id().into();
        let lsp_request = InlayHints { range };

        if let Some((client, project_id)) = self.upstream_client() {
            let request = proto::InlayHints {
                project_id,
                buffer_id,
                start: Some(serialize_anchor(&range_start)),
                end: Some(serialize_anchor(&range_end)),
                version: serialize_version(&buffer_handle.read(cx).version()),
            };
            cx.spawn(move |project, cx| async move {
                let response = client
                    .request(request)
                    .await
                    .context("inlay hints proto request")?;
                LspCommand::response_from_proto(
                    lsp_request,
                    response,
                    project.upgrade().ok_or_else(|| anyhow!("No project"))?,
                    buffer_handle.clone(),
                    cx.clone(),
                )
                .await
                .context("inlay hints proto response conversion")
            })
        } else {
            let lsp_request_task = self.request_lsp(
                buffer_handle.clone(),
                LanguageServerToQuery::Primary,
                lsp_request,
                cx,
            );
            cx.spawn(move |_, mut cx| async move {
                buffer_handle
                    .update(&mut cx, |buffer, _| {
                        buffer.wait_for_edits(vec![range_start.timestamp, range_end.timestamp])
                    })?
                    .await
                    .context("waiting for inlay hint request range edits")?;
                lsp_request_task.await.context("inlay hints LSP request")
            })
        }
    }

    pub fn signature_help<T: ToPointUtf16>(
        &mut self,
        buffer: &Model<Buffer>,
        position: T,
        cx: &mut ModelContext<Self>,
    ) -> Task<Vec<SignatureHelp>> {
        let position = position.to_point_utf16(buffer.read(cx));

        if let Some((client, upstream_project_id)) = self.upstream_client() {
            let request_task = client.request(proto::MultiLspQuery {
                buffer_id: buffer.read(cx).remote_id().into(),
                version: serialize_version(&buffer.read(cx).version()),
                project_id: upstream_project_id,
                strategy: Some(proto::multi_lsp_query::Strategy::All(
                    proto::AllLanguageServers {},
                )),
                request: Some(proto::multi_lsp_query::Request::GetSignatureHelp(
                    GetSignatureHelp { position }.to_proto(upstream_project_id, buffer.read(cx)),
                )),
            });
            let buffer = buffer.clone();
            cx.spawn(|weak_project, cx| async move {
                let Some(project) = weak_project.upgrade() else {
                    return Vec::new();
                };
                join_all(
                    request_task
                        .await
                        .log_err()
                        .map(|response| response.responses)
                        .unwrap_or_default()
                        .into_iter()
                        .filter_map(|lsp_response| match lsp_response.response? {
                            proto::lsp_response::Response::GetSignatureHelpResponse(response) => {
                                Some(response)
                            }
                            unexpected => {
                                debug_panic!("Unexpected response: {unexpected:?}");
                                None
                            }
                        })
                        .map(|signature_response| {
                            let response = GetSignatureHelp { position }.response_from_proto(
                                signature_response,
                                project.clone(),
                                buffer.clone(),
                                cx.clone(),
                            );
                            async move { response.await.log_err().flatten() }
                        }),
                )
                .await
                .into_iter()
                .flatten()
                .collect()
            })
        } else {
            let all_actions_task = self.request_multiple_lsp_locally(
                buffer,
                Some(position),
                GetSignatureHelp { position },
                cx,
            );
            cx.spawn(|_, _| async move {
                all_actions_task
                    .await
                    .into_iter()
                    .flatten()
                    .filter(|help| !help.markdown.is_empty())
                    .collect::<Vec<_>>()
            })
        }
    }

    pub fn hover(
        &mut self,
        buffer: &Model<Buffer>,
        position: PointUtf16,
        cx: &mut ModelContext<Self>,
    ) -> Task<Vec<Hover>> {
        if let Some((client, upstream_project_id)) = self.upstream_client() {
            let request_task = client.request(proto::MultiLspQuery {
                buffer_id: buffer.read(cx).remote_id().into(),
                version: serialize_version(&buffer.read(cx).version()),
                project_id: upstream_project_id,
                strategy: Some(proto::multi_lsp_query::Strategy::All(
                    proto::AllLanguageServers {},
                )),
                request: Some(proto::multi_lsp_query::Request::GetHover(
                    GetHover { position }.to_proto(upstream_project_id, buffer.read(cx)),
                )),
            });
            let buffer = buffer.clone();
            cx.spawn(|weak_project, cx| async move {
                let Some(project) = weak_project.upgrade() else {
                    return Vec::new();
                };
                join_all(
                    request_task
                        .await
                        .log_err()
                        .map(|response| response.responses)
                        .unwrap_or_default()
                        .into_iter()
                        .filter_map(|lsp_response| match lsp_response.response? {
                            proto::lsp_response::Response::GetHoverResponse(response) => {
                                Some(response)
                            }
                            unexpected => {
                                debug_panic!("Unexpected response: {unexpected:?}");
                                None
                            }
                        })
                        .map(|hover_response| {
                            let response = GetHover { position }.response_from_proto(
                                hover_response,
                                project.clone(),
                                buffer.clone(),
                                cx.clone(),
                            );
                            async move {
                                response
                                    .await
                                    .log_err()
                                    .flatten()
                                    .and_then(remove_empty_hover_blocks)
                            }
                        }),
                )
                .await
                .into_iter()
                .flatten()
                .collect()
            })
        } else {
            let all_actions_task = self.request_multiple_lsp_locally(
                buffer,
                Some(position),
                GetHover { position },
                cx,
            );
            cx.spawn(|_, _| async move {
                all_actions_task
                    .await
                    .into_iter()
                    .filter_map(|hover| remove_empty_hover_blocks(hover?))
                    .collect::<Vec<Hover>>()
            })
        }
    }

    pub fn symbols(&self, query: &str, cx: &mut ModelContext<Self>) -> Task<Result<Vec<Symbol>>> {
        let language_registry = self.languages.clone();

        if let Some((upstream_client, project_id)) = self.upstream_client().as_ref() {
            let request = upstream_client.request(proto::GetProjectSymbols {
                project_id: *project_id,
                query: query.to_string(),
            });
            cx.foreground_executor().spawn(async move {
                let response = request.await?;
                let mut symbols = Vec::new();
                let core_symbols = response
                    .symbols
                    .into_iter()
                    .filter_map(|symbol| Self::deserialize_symbol(symbol).log_err())
                    .collect::<Vec<_>>();
                populate_labels_for_symbols(
                    core_symbols,
                    &language_registry,
                    None,
                    None,
                    &mut symbols,
                )
                .await;
                Ok(symbols)
            })
        } else if let Some(local) = self.as_local() {
            struct WorkspaceSymbolsResult {
                server_id: LanguageServerId,
                lsp_adapter: Arc<CachedLspAdapter>,
                language: LanguageName,
                worktree: WeakModel<Worktree>,
                worktree_abs_path: Arc<Path>,
                lsp_symbols: Vec<(String, SymbolKind, lsp::Location)>,
            }

            let mut requests = Vec::new();
            let mut requested_servers = BTreeSet::new();
            'next_server: for ((worktree_id, _), server_ids) in local.language_server_ids.iter() {
                let Some(worktree_handle) = self
                    .worktree_store
                    .read(cx)
                    .worktree_for_id(*worktree_id, cx)
                else {
                    continue;
                };
                let worktree = worktree_handle.read(cx);
                if !worktree.is_visible() {
                    continue;
                }

                let mut servers_to_query = server_ids
                    .difference(&requested_servers)
                    .cloned()
                    .collect::<BTreeSet<_>>();
                for server_id in &servers_to_query {
                    let (lsp_adapter, language, server) =
                        match local.language_servers.get(server_id) {
                            Some(LanguageServerState::Running {
                                adapter,
                                language,
                                server,
                                ..
                            }) => (adapter.clone(), language.clone(), server),

                            _ => continue 'next_server,
                        };
                    let worktree_abs_path = worktree.abs_path().clone();
                    let worktree_handle = worktree_handle.clone();
                    let server_id = server.server_id();
                    requests.push(
                            server
                                .request::<lsp::request::WorkspaceSymbolRequest>(
                                    lsp::WorkspaceSymbolParams {
                                        query: query.to_string(),
                                        ..Default::default()
                                    },
                                )
                                .log_err()
                                .map(move |response| {
                                    let lsp_symbols = response.flatten().map(|symbol_response| match symbol_response {
                                        lsp::WorkspaceSymbolResponse::Flat(flat_responses) => {
                                            flat_responses.into_iter().map(|lsp_symbol| {
                                            (lsp_symbol.name, lsp_symbol.kind, lsp_symbol.location)
                                            }).collect::<Vec<_>>()
                                        }
                                        lsp::WorkspaceSymbolResponse::Nested(nested_responses) => {
                                            nested_responses.into_iter().filter_map(|lsp_symbol| {
                                                let location = match lsp_symbol.location {
                                                    OneOf::Left(location) => location,
                                                    OneOf::Right(_) => {
                                                        log::error!("Unexpected: client capabilities forbid symbol resolutions in workspace.symbol.resolveSupport");
                                                        return None
                                                    }
                                                };
                                                Some((lsp_symbol.name, lsp_symbol.kind, location))
                                            }).collect::<Vec<_>>()
                                        }
                                    }).unwrap_or_default();

                                    WorkspaceSymbolsResult {
                                        server_id,
                                        lsp_adapter,
                                        language,
                                        worktree: worktree_handle.downgrade(),
                                        worktree_abs_path,
                                        lsp_symbols,
                                    }
                                }),
                        );
                }
                requested_servers.append(&mut servers_to_query);
            }

            cx.spawn(move |this, mut cx| async move {
                let responses = futures::future::join_all(requests).await;
                let this = match this.upgrade() {
                    Some(this) => this,
                    None => return Ok(Vec::new()),
                };

                let mut symbols = Vec::new();
                for result in responses {
                    let core_symbols = this.update(&mut cx, |this, cx| {
                        result
                            .lsp_symbols
                            .into_iter()
                            .filter_map(|(symbol_name, symbol_kind, symbol_location)| {
                                let abs_path = symbol_location.uri.to_file_path().ok()?;
                                let source_worktree = result.worktree.upgrade()?;
                                let source_worktree_id = source_worktree.read(cx).id();

                                let path;
                                let worktree;
                                if let Some((tree, rel_path)) =
                                    this.worktree_store.read(cx).find_worktree(&abs_path, cx)
                                {
                                    worktree = tree;
                                    path = rel_path;
                                } else {
                                    worktree = source_worktree.clone();
                                    path = relativize_path(&result.worktree_abs_path, &abs_path);
                                }

                                let worktree_id = worktree.read(cx).id();
                                let project_path = ProjectPath {
                                    worktree_id,
                                    path: path.into(),
                                };
                                let signature = this.symbol_signature(&project_path);
                                Some(CoreSymbol {
                                    source_language_server_id: result.server_id,
                                    language_server_name: result.lsp_adapter.name.clone(),
                                    source_worktree_id,
                                    path: project_path,
                                    kind: symbol_kind,
                                    name: symbol_name,
                                    range: range_from_lsp(symbol_location.range),
                                    signature,
                                })
                            })
                            .collect()
                    })?;

                    populate_labels_for_symbols(
                        core_symbols,
                        &language_registry,
                        Some(result.language),
                        Some(result.lsp_adapter),
                        &mut symbols,
                    )
                    .await;
                }

                Ok(symbols)
            })
        } else {
            Task::ready(Err(anyhow!("No upstream client or local language server")))
        }
    }

    pub fn diagnostic_summary(&self, include_ignored: bool, cx: &AppContext) -> DiagnosticSummary {
        let mut summary = DiagnosticSummary::default();
        for (_, _, path_summary) in self.diagnostic_summaries(include_ignored, cx) {
            summary.error_count += path_summary.error_count;
            summary.warning_count += path_summary.warning_count;
        }
        summary
    }

    pub fn diagnostic_summaries<'a>(
        &'a self,
        include_ignored: bool,
        cx: &'a AppContext,
    ) -> impl Iterator<Item = (ProjectPath, LanguageServerId, DiagnosticSummary)> + 'a {
        self.worktree_store
            .read(cx)
            .visible_worktrees(cx)
            .filter_map(|worktree| {
                let worktree = worktree.read(cx);
                Some((worktree, self.diagnostic_summaries.get(&worktree.id())?))
            })
            .flat_map(move |(worktree, summaries)| {
                let worktree_id = worktree.id();
                summaries
                    .iter()
                    .filter(move |(path, _)| {
                        include_ignored
                            || worktree
                                .entry_for_path(path.as_ref())
                                .map_or(false, |entry| !entry.is_ignored)
                    })
                    .flat_map(move |(path, summaries)| {
                        summaries.iter().map(move |(server_id, summary)| {
                            (
                                ProjectPath {
                                    worktree_id,
                                    path: path.clone(),
                                },
                                *server_id,
                                *summary,
                            )
                        })
                    })
            })
    }

    pub fn on_buffer_edited(
        &mut self,
        buffer: Model<Buffer>,
        cx: &mut ModelContext<Self>,
    ) -> Option<()> {
        let language_servers: Vec<_> = buffer.update(cx, |buffer, cx| {
            Some(
                self.as_local()?
                    .language_servers_for_buffer(buffer, cx)
                    .map(|i| i.1.clone())
                    .collect(),
            )
        })?;
        let buffer = buffer.read(cx);
        let file = File::from_dyn(buffer.file())?;
        let abs_path = file.as_local()?.abs_path(cx);
        let uri = lsp::Url::from_file_path(abs_path).unwrap();
        let next_snapshot = buffer.text_snapshot();
        for language_server in language_servers {
            let language_server = language_server.clone();

            let buffer_snapshots = self
                .as_local_mut()
                .unwrap()
                .buffer_snapshots
                .get_mut(&buffer.remote_id())
                .and_then(|m| m.get_mut(&language_server.server_id()))?;
            let previous_snapshot = buffer_snapshots.last()?;

            let build_incremental_change = || {
                buffer
                    .edits_since::<(PointUtf16, usize)>(previous_snapshot.snapshot.version())
                    .map(|edit| {
                        let edit_start = edit.new.start.0;
                        let edit_end = edit_start + (edit.old.end.0 - edit.old.start.0);
                        let new_text = next_snapshot
                            .text_for_range(edit.new.start.1..edit.new.end.1)
                            .collect();
                        lsp::TextDocumentContentChangeEvent {
                            range: Some(lsp::Range::new(
                                point_to_lsp(edit_start),
                                point_to_lsp(edit_end),
                            )),
                            range_length: None,
                            text: new_text,
                        }
                    })
                    .collect()
            };

            let document_sync_kind = language_server
                .capabilities()
                .text_document_sync
                .as_ref()
                .and_then(|sync| match sync {
                    lsp::TextDocumentSyncCapability::Kind(kind) => Some(*kind),
                    lsp::TextDocumentSyncCapability::Options(options) => options.change,
                });

            let content_changes: Vec<_> = match document_sync_kind {
                Some(lsp::TextDocumentSyncKind::FULL) => {
                    vec![lsp::TextDocumentContentChangeEvent {
                        range: None,
                        range_length: None,
                        text: next_snapshot.text(),
                    }]
                }
                Some(lsp::TextDocumentSyncKind::INCREMENTAL) => build_incremental_change(),
                _ => {
                    #[cfg(any(test, feature = "test-support"))]
                    {
                        build_incremental_change()
                    }

                    #[cfg(not(any(test, feature = "test-support")))]
                    {
                        continue;
                    }
                }
            };

            let next_version = previous_snapshot.version + 1;
            buffer_snapshots.push(LspBufferSnapshot {
                version: next_version,
                snapshot: next_snapshot.clone(),
            });

            language_server
                .notify::<lsp::notification::DidChangeTextDocument>(
                    lsp::DidChangeTextDocumentParams {
                        text_document: lsp::VersionedTextDocumentIdentifier::new(
                            uri.clone(),
                            next_version,
                        ),
                        content_changes,
                    },
                )
                .log_err();
        }

        None
    }

    pub fn on_buffer_saved(
        &mut self,
        buffer: Model<Buffer>,
        cx: &mut ModelContext<Self>,
    ) -> Option<()> {
        let file = File::from_dyn(buffer.read(cx).file())?;
        let worktree_id = file.worktree_id(cx);
        let abs_path = file.as_local()?.abs_path(cx);
        let text_document = lsp::TextDocumentIdentifier {
            uri: lsp::Url::from_file_path(abs_path).log_err()?,
        };
        let local = self.as_local()?;

        for server in local.language_servers_for_worktree(worktree_id) {
            if let Some(include_text) = include_text(server.as_ref()) {
                let text = if include_text {
                    Some(buffer.read(cx).text())
                } else {
                    None
                };
                server
                    .notify::<lsp::notification::DidSaveTextDocument>(
                        lsp::DidSaveTextDocumentParams {
                            text_document: text_document.clone(),
                            text,
                        },
                    )
                    .log_err();
            }
        }

        let language_servers = buffer.update(cx, |buffer, cx| {
            local.language_server_ids_for_buffer(buffer, cx)
        });
        for language_server_id in language_servers {
            self.simulate_disk_based_diagnostics_events_if_needed(language_server_id, cx);
        }

        None
    }

    pub(crate) async fn refresh_workspace_configurations(
        this: &WeakModel<Self>,
        mut cx: AsyncAppContext,
    ) {
        maybe!(async move {
            let servers = this
                .update(&mut cx, |this, cx| {
                    let Some(local) = this.as_local() else {
                        return Vec::default();
                    };
                    local
                        .language_server_ids
                        .iter()
                        .flat_map(|((worktree_id, _), server_ids)| {
                            let worktree = this
                                .worktree_store
                                .read(cx)
                                .worktree_for_id(*worktree_id, cx);
                            let delegate = worktree.map(|worktree| {
                                LocalLspAdapterDelegate::new(
                                    local.languages.clone(),
                                    &local.environment,
                                    cx.weak_model(),
                                    &worktree,
                                    local.http_client.clone(),
                                    local.fs.clone(),
                                    cx,
                                )
                            });

                            server_ids.iter().filter_map(move |server_id| {
                                let states = local.language_servers.get(server_id)?;

                                match states {
                                    LanguageServerState::Starting(_) => None,
                                    LanguageServerState::Running {
                                        adapter, server, ..
                                    } => Some((
                                        adapter.adapter.clone(),
                                        server.clone(),
                                        delegate.clone()? as Arc<dyn LspAdapterDelegate>,
                                    )),
                                }
                            })
                        })
                        .collect::<Vec<_>>()
                })
                .ok()?;

            let toolchain_store = this
                .update(&mut cx, |this, cx| this.toolchain_store(cx))
                .ok()?;
            for (adapter, server, delegate) in servers {
                let settings = adapter
                    .workspace_configuration(&delegate, toolchain_store.clone(), &mut cx)
                    .await
                    .ok()?;

                server
                    .notify::<lsp::notification::DidChangeConfiguration>(
                        lsp::DidChangeConfigurationParams { settings },
                    )
                    .ok();
            }
            Some(())
        })
        .await;
    }

    fn toolchain_store(&self, cx: &AppContext) -> Arc<dyn LanguageToolchainStore> {
        if let Some(toolchain_store) = self.toolchain_store.as_ref() {
            toolchain_store.read(cx).as_language_toolchain_store()
        } else {
            Arc::new(EmptyToolchainStore)
        }
    }
    fn maintain_workspace_config(
        external_refresh_requests: watch::Receiver<()>,
        cx: &mut ModelContext<Self>,
    ) -> Task<Result<()>> {
        let (mut settings_changed_tx, mut settings_changed_rx) = watch::channel();
        let _ = postage::stream::Stream::try_recv(&mut settings_changed_rx);

        let settings_observation = cx.observe_global::<SettingsStore>(move |_, _| {
            *settings_changed_tx.borrow_mut() = ();
        });

        let mut joint_future =
            futures::stream::select(settings_changed_rx, external_refresh_requests);
        cx.spawn(move |this, cx| async move {
            while let Some(()) = joint_future.next().await {
                Self::refresh_workspace_configurations(&this, cx.clone()).await;
            }

            drop(settings_observation);
            anyhow::Ok(())
        })
    }

    pub(crate) fn language_servers_for_local_buffer<'a>(
        &'a self,
        buffer: &Buffer,
        cx: &mut AppContext,
    ) -> impl Iterator<Item = (&'a Arc<CachedLspAdapter>, &'a Arc<LanguageServer>)> {
        let local = self.as_local();
        let language_server_ids = local
            .map(|local| local.language_server_ids_for_buffer(buffer, cx))
            .unwrap_or_default();

        language_server_ids
            .into_iter()
            .filter_map(
                move |server_id| match local?.language_servers.get(&server_id)? {
                    LanguageServerState::Running {
                        adapter, server, ..
                    } => Some((adapter, server)),
                    _ => None,
                },
            )
    }

    pub fn language_server_for_local_buffer<'a>(
        &'a self,
        buffer: &'a Buffer,
        server_id: LanguageServerId,
        cx: &'a mut AppContext,
    ) -> Option<(&'a Arc<CachedLspAdapter>, &'a Arc<LanguageServer>)> {
        self.as_local()?
            .language_servers_for_buffer(buffer, cx)
            .find(|(_, s)| s.server_id() == server_id)
    }

    fn remove_worktree(&mut self, id_to_remove: WorktreeId, cx: &mut ModelContext<Self>) {
        self.diagnostic_summaries.remove(&id_to_remove);
        if let Some(local) = self.as_local_mut() {
            let to_remove = local.remove_worktree(id_to_remove, cx);
            for server in to_remove {
                self.language_server_statuses.remove(&server);
            }
        }
    }

    pub fn shared(
        &mut self,
        project_id: u64,
        downstream_client: AnyProtoClient,
        _: &mut ModelContext<Self>,
    ) {
        self.downstream_client = Some((downstream_client.clone(), project_id));

        for (server_id, status) in &self.language_server_statuses {
            downstream_client
                .send(proto::StartLanguageServer {
                    project_id,
                    server: Some(proto::LanguageServer {
                        id: server_id.0 as u64,
                        name: status.name.clone(),
                        worktree_id: None,
                    }),
                })
                .log_err();
        }
    }

    pub fn disconnected_from_host(&mut self) {
        self.downstream_client.take();
    }

    pub fn disconnected_from_ssh_remote(&mut self) {
        if let LspStoreMode::Remote(RemoteLspStore {
            upstream_client, ..
        }) = &mut self.mode
        {
            upstream_client.take();
        }
    }

    pub(crate) fn set_language_server_statuses_from_proto(
        &mut self,
        language_servers: Vec<proto::LanguageServer>,
    ) {
        self.language_server_statuses = language_servers
            .into_iter()
            .map(|server| {
                (
                    LanguageServerId(server.id as usize),
                    LanguageServerStatus {
                        name: server.name,
                        pending_work: Default::default(),
                        has_pending_diagnostic_updates: false,
                        progress_tokens: Default::default(),
                    },
                )
            })
            .collect();
    }

    fn register_local_language_server(
        &mut self,
        worktree_id: WorktreeId,
        language_server_name: LanguageServerName,
        language_server_id: LanguageServerId,
    ) {
        self.as_local_mut()
            .unwrap()
            .language_server_ids
            .entry((worktree_id, language_server_name))
            .or_default()
            .insert(language_server_id);
    }

    pub fn update_diagnostic_entries(
        &mut self,
        server_id: LanguageServerId,
        abs_path: PathBuf,
        version: Option<i32>,
        diagnostics: Vec<DiagnosticEntry<Unclipped<PointUtf16>>>,
        cx: &mut ModelContext<Self>,
    ) -> Result<(), anyhow::Error> {
        let Some((worktree, relative_path)) =
            self.worktree_store.read(cx).find_worktree(&abs_path, cx)
        else {
            log::warn!("skipping diagnostics update, no worktree found for path {abs_path:?}");
            return Ok(());
        };

        let project_path = ProjectPath {
            worktree_id: worktree.read(cx).id(),
            path: relative_path.into(),
        };

        if let Some(buffer) = self.buffer_store.read(cx).get_by_path(&project_path, cx) {
            self.as_local_mut().unwrap().update_buffer_diagnostics(
                &buffer,
                server_id,
                version,
                diagnostics.clone(),
                cx,
            )?;
        }

        let updated = worktree.update(cx, |worktree, cx| {
            self.update_worktree_diagnostics(
                worktree.id(),
                server_id,
                project_path.path.clone(),
                diagnostics,
                cx,
            )
        })?;
        if updated {
            cx.emit(LspStoreEvent::DiagnosticsUpdated {
                language_server_id: server_id,
                path: project_path,
            })
        }
        Ok(())
    }

    fn update_worktree_diagnostics(
        &mut self,
        worktree_id: WorktreeId,
        server_id: LanguageServerId,
        worktree_path: Arc<Path>,
        diagnostics: Vec<DiagnosticEntry<Unclipped<PointUtf16>>>,
        _: &mut ModelContext<Worktree>,
    ) -> Result<bool> {
        let local = match &mut self.mode {
            LspStoreMode::Local(local_lsp_store) => local_lsp_store,
            _ => anyhow::bail!("update_worktree_diagnostics called on remote"),
        };

        let summaries_for_tree = self.diagnostic_summaries.entry(worktree_id).or_default();
        let diagnostics_for_tree = local.diagnostics.entry(worktree_id).or_default();
        let summaries_by_server_id = summaries_for_tree.entry(worktree_path.clone()).or_default();

        let old_summary = summaries_by_server_id
            .remove(&server_id)
            .unwrap_or_default();

        let new_summary = DiagnosticSummary::new(&diagnostics);
        if new_summary.is_empty() {
            if let Some(diagnostics_by_server_id) = diagnostics_for_tree.get_mut(&worktree_path) {
                if let Ok(ix) = diagnostics_by_server_id.binary_search_by_key(&server_id, |e| e.0) {
                    diagnostics_by_server_id.remove(ix);
                }
                if diagnostics_by_server_id.is_empty() {
                    diagnostics_for_tree.remove(&worktree_path);
                }
            }
        } else {
            summaries_by_server_id.insert(server_id, new_summary);
            let diagnostics_by_server_id = diagnostics_for_tree
                .entry(worktree_path.clone())
                .or_default();
            match diagnostics_by_server_id.binary_search_by_key(&server_id, |e| e.0) {
                Ok(ix) => {
                    diagnostics_by_server_id[ix] = (server_id, diagnostics);
                }
                Err(ix) => {
                    diagnostics_by_server_id.insert(ix, (server_id, diagnostics));
                }
            }
        }

        if !old_summary.is_empty() || !new_summary.is_empty() {
            if let Some((downstream_client, project_id)) = &self.downstream_client {
                downstream_client
                    .send(proto::UpdateDiagnosticSummary {
                        project_id: *project_id,
                        worktree_id: worktree_id.to_proto(),
                        summary: Some(proto::DiagnosticSummary {
                            path: worktree_path.to_string_lossy().to_string(),
                            language_server_id: server_id.0 as u64,
                            error_count: new_summary.error_count as u32,
                            warning_count: new_summary.warning_count as u32,
                        }),
                    })
                    .log_err();
            }
        }

        Ok(!old_summary.is_empty() || !new_summary.is_empty())
    }

    pub fn open_buffer_for_symbol(
        &mut self,
        symbol: &Symbol,
        cx: &mut ModelContext<Self>,
    ) -> Task<Result<Model<Buffer>>> {
        if let Some((client, project_id)) = self.upstream_client() {
            let request = client.request(proto::OpenBufferForSymbol {
                project_id,
                symbol: Some(Self::serialize_symbol(symbol)),
            });
            cx.spawn(move |this, mut cx| async move {
                let response = request.await?;
                let buffer_id = BufferId::new(response.buffer_id)?;
                this.update(&mut cx, |this, cx| {
                    this.wait_for_remote_buffer(buffer_id, cx)
                })?
                .await
            })
        } else if let Some(local) = self.as_local() {
            let Some(language_server_id) = local
                .language_server_ids
                .get(&(
                    symbol.source_worktree_id,
                    symbol.language_server_name.clone(),
                ))
                .and_then(|ids| {
                    ids.contains(&symbol.source_language_server_id)
                        .then_some(symbol.source_language_server_id)
                })
            else {
                return Task::ready(Err(anyhow!(
                    "language server for worktree and language not found"
                )));
            };

            let worktree_abs_path = if let Some(worktree_abs_path) = self
                .worktree_store
                .read(cx)
                .worktree_for_id(symbol.path.worktree_id, cx)
                .map(|worktree| worktree.read(cx).abs_path())
            {
                worktree_abs_path
            } else {
                return Task::ready(Err(anyhow!("worktree not found for symbol")));
            };

            let symbol_abs_path = resolve_path(&worktree_abs_path, &symbol.path.path);
            let symbol_uri = if let Ok(uri) = lsp::Url::from_file_path(symbol_abs_path) {
                uri
            } else {
                return Task::ready(Err(anyhow!("invalid symbol path")));
            };

            self.open_local_buffer_via_lsp(
                symbol_uri,
                language_server_id,
                symbol.language_server_name.clone(),
                cx,
            )
        } else {
            Task::ready(Err(anyhow!("no upstream client or local store")))
        }
    }

    pub fn open_local_buffer_via_lsp(
        &mut self,
        mut abs_path: lsp::Url,
        language_server_id: LanguageServerId,
        language_server_name: LanguageServerName,
        cx: &mut ModelContext<Self>,
    ) -> Task<Result<Model<Buffer>>> {
        cx.spawn(move |lsp_store, mut cx| async move {
            // Escape percent-encoded string.
            let current_scheme = abs_path.scheme().to_owned();
            let _ = abs_path.set_scheme("file");

            let abs_path = abs_path
                .to_file_path()
                .map_err(|_| anyhow!("can't convert URI to path"))?;
            let p = abs_path.clone();
            let yarn_worktree = lsp_store
                .update(&mut cx, move |lsp_store, cx| match lsp_store.as_local() {
                    Some(local_lsp_store) => local_lsp_store.yarn.update(cx, |_, cx| {
                        cx.spawn(|this, mut cx| async move {
                            let t = this
                                .update(&mut cx, |this, cx| {
                                    this.process_path(&p, &current_scheme, cx)
                                })
                                .ok()?;
                            t.await
                        })
                    }),
                    None => Task::ready(None),
                })?
                .await;
            let (worktree_root_target, known_relative_path) =
                if let Some((zip_root, relative_path)) = yarn_worktree {
                    (zip_root, Some(relative_path))
                } else {
                    (Arc::<Path>::from(abs_path.as_path()), None)
                };
            let (worktree, relative_path) = if let Some(result) =
                lsp_store.update(&mut cx, |lsp_store, cx| {
                    lsp_store.worktree_store.update(cx, |worktree_store, cx| {
                        worktree_store.find_worktree(&worktree_root_target, cx)
                    })
                })? {
                let relative_path =
                    known_relative_path.unwrap_or_else(|| Arc::<Path>::from(result.1));
                (result.0, relative_path)
            } else {
                let worktree = lsp_store
                    .update(&mut cx, |lsp_store, cx| {
                        lsp_store.worktree_store.update(cx, |worktree_store, cx| {
                            worktree_store.create_worktree(&worktree_root_target, false, cx)
                        })
                    })?
                    .await?;
                if worktree.update(&mut cx, |worktree, _| worktree.is_local())? {
                    lsp_store
                        .update(&mut cx, |lsp_store, cx| {
                            lsp_store.register_local_language_server(
                                worktree.read(cx).id(),
                                language_server_name,
                                language_server_id,
                            )
                        })
                        .ok();
                }
                let worktree_root = worktree.update(&mut cx, |worktree, _| worktree.abs_path())?;
                let relative_path = if let Some(known_path) = known_relative_path {
                    known_path
                } else {
                    abs_path.strip_prefix(worktree_root)?.into()
                };
                (worktree, relative_path)
            };
            let project_path = ProjectPath {
                worktree_id: worktree.update(&mut cx, |worktree, _| worktree.id())?,
                path: relative_path,
            };
            lsp_store
                .update(&mut cx, |lsp_store, cx| {
                    lsp_store.buffer_store().update(cx, |buffer_store, cx| {
                        buffer_store.open_buffer(project_path, cx)
                    })
                })?
                .await
        })
    }

    fn request_multiple_lsp_locally<P, R>(
        &mut self,
        buffer: &Model<Buffer>,
        position: Option<P>,
        request: R,
        cx: &mut ModelContext<'_, Self>,
    ) -> Task<Vec<R::Response>>
    where
        P: ToOffset,
        R: LspCommand + Clone,
        <R::LspRequest as lsp::request::Request>::Result: Send,
        <R::LspRequest as lsp::request::Request>::Params: Send,
    {
        let Some(local) = self.as_local() else {
            return Task::ready(Vec::new());
        };

        let snapshot = buffer.read(cx).snapshot();
        let scope = position.and_then(|position| snapshot.language_scope_at(position));
<<<<<<< HEAD
        let server_ids = buffer.update(cx, |buffer, cx| {
            self.as_local()
                .unwrap()
                .language_servers_for_buffer(buffer, cx)
                .filter(|(adapter, _)| {
                    scope
                        .as_ref()
                        .map(|scope| scope.language_allowed(&adapter.name))
                        .unwrap_or(true)
                })
                .map(|(_, server)| server.server_id())
                .collect::<Vec<_>>()
        });
=======
        let server_ids = local
            .language_servers_for_buffer(buffer.read(cx), cx)
            .filter(|(adapter, _)| {
                scope
                    .as_ref()
                    .map(|scope| scope.language_allowed(&adapter.name))
                    .unwrap_or(true)
            })
            .map(|(_, server)| server.server_id())
            .collect::<Vec<_>>();
>>>>>>> 6f2b8823

        let mut response_results = server_ids
            .into_iter()
            .map(|server_id| {
                self.request_lsp(
                    buffer.clone(),
                    LanguageServerToQuery::Other(server_id),
                    request.clone(),
                    cx,
                )
            })
            .collect::<FuturesUnordered<_>>();

        cx.spawn(|_, _| async move {
            let mut responses = Vec::with_capacity(response_results.len());
            while let Some(response_result) = response_results.next().await {
                if let Some(response) = response_result.log_err() {
                    responses.push(response);
                }
            }
            responses
        })
    }

    async fn handle_lsp_command<T: LspCommand>(
        this: Model<Self>,
        envelope: TypedEnvelope<T::ProtoRequest>,
        mut cx: AsyncAppContext,
    ) -> Result<<T::ProtoRequest as proto::RequestMessage>::Response>
    where
        <T::LspRequest as lsp::request::Request>::Params: Send,
        <T::LspRequest as lsp::request::Request>::Result: Send,
    {
        let sender_id = envelope.original_sender_id().unwrap_or_default();
        let buffer_id = T::buffer_id_from_proto(&envelope.payload)?;
        let buffer_handle = this.update(&mut cx, |this, cx| {
            this.buffer_store.read(cx).get_existing(buffer_id)
        })??;
        let request = T::from_proto(
            envelope.payload,
            this.clone(),
            buffer_handle.clone(),
            cx.clone(),
        )
        .await?;
        let response = this
            .update(&mut cx, |this, cx| {
                this.request_lsp(
                    buffer_handle.clone(),
                    LanguageServerToQuery::Primary,
                    request,
                    cx,
                )
            })?
            .await?;
        this.update(&mut cx, |this, cx| {
            Ok(T::response_to_proto(
                response,
                this,
                sender_id,
                &buffer_handle.read(cx).version(),
                cx,
            ))
        })?
    }

    async fn handle_multi_lsp_query(
        this: Model<Self>,
        envelope: TypedEnvelope<proto::MultiLspQuery>,
        mut cx: AsyncAppContext,
    ) -> Result<proto::MultiLspQueryResponse> {
        let response_from_ssh = this.update(&mut cx, |this, _| {
            let (upstream_client, project_id) = this.upstream_client()?;
            let mut payload = envelope.payload.clone();
            payload.project_id = project_id;

            Some(upstream_client.request(payload))
        })?;
        if let Some(response_from_ssh) = response_from_ssh {
            return response_from_ssh.await;
        }

        let sender_id = envelope.original_sender_id().unwrap_or_default();
        let buffer_id = BufferId::new(envelope.payload.buffer_id)?;
        let version = deserialize_version(&envelope.payload.version);
        let buffer = this.update(&mut cx, |this, cx| {
            this.buffer_store.read(cx).get_existing(buffer_id)
        })??;
        buffer
            .update(&mut cx, |buffer, _| {
                buffer.wait_for_version(version.clone())
            })?
            .await?;
        let buffer_version = buffer.update(&mut cx, |buffer, _| buffer.version())?;
        match envelope
            .payload
            .strategy
            .context("invalid request without the strategy")?
        {
            proto::multi_lsp_query::Strategy::All(_) => {
                // currently, there's only one multiple language servers query strategy,
                // so just ensure it's specified correctly
            }
        }
        match envelope.payload.request {
            Some(proto::multi_lsp_query::Request::GetHover(get_hover)) => {
                let get_hover =
                    GetHover::from_proto(get_hover, this.clone(), buffer.clone(), cx.clone())
                        .await?;
                let all_hovers = this
                    .update(&mut cx, |this, cx| {
                        this.request_multiple_lsp_locally(
                            &buffer,
                            Some(get_hover.position),
                            get_hover,
                            cx,
                        )
                    })?
                    .await
                    .into_iter()
                    .filter_map(|hover| remove_empty_hover_blocks(hover?));
                this.update(&mut cx, |project, cx| proto::MultiLspQueryResponse {
                    responses: all_hovers
                        .map(|hover| proto::LspResponse {
                            response: Some(proto::lsp_response::Response::GetHoverResponse(
                                GetHover::response_to_proto(
                                    Some(hover),
                                    project,
                                    sender_id,
                                    &buffer_version,
                                    cx,
                                ),
                            )),
                        })
                        .collect(),
                })
            }
            Some(proto::multi_lsp_query::Request::GetCodeActions(get_code_actions)) => {
                let get_code_actions = GetCodeActions::from_proto(
                    get_code_actions,
                    this.clone(),
                    buffer.clone(),
                    cx.clone(),
                )
                .await?;

                let all_actions = this
                    .update(&mut cx, |project, cx| {
                        project.request_multiple_lsp_locally(
                            &buffer,
                            Some(get_code_actions.range.start),
                            get_code_actions,
                            cx,
                        )
                    })?
                    .await
                    .into_iter();

                this.update(&mut cx, |project, cx| proto::MultiLspQueryResponse {
                    responses: all_actions
                        .map(|code_actions| proto::LspResponse {
                            response: Some(proto::lsp_response::Response::GetCodeActionsResponse(
                                GetCodeActions::response_to_proto(
                                    code_actions,
                                    project,
                                    sender_id,
                                    &buffer_version,
                                    cx,
                                ),
                            )),
                        })
                        .collect(),
                })
            }
            Some(proto::multi_lsp_query::Request::GetSignatureHelp(get_signature_help)) => {
                let get_signature_help = GetSignatureHelp::from_proto(
                    get_signature_help,
                    this.clone(),
                    buffer.clone(),
                    cx.clone(),
                )
                .await?;

                let all_signatures = this
                    .update(&mut cx, |project, cx| {
                        project.request_multiple_lsp_locally(
                            &buffer,
                            Some(get_signature_help.position),
                            get_signature_help,
                            cx,
                        )
                    })?
                    .await
                    .into_iter();

                this.update(&mut cx, |project, cx| proto::MultiLspQueryResponse {
                    responses: all_signatures
                        .map(|signature_help| proto::LspResponse {
                            response: Some(
                                proto::lsp_response::Response::GetSignatureHelpResponse(
                                    GetSignatureHelp::response_to_proto(
                                        signature_help,
                                        project,
                                        sender_id,
                                        &buffer_version,
                                        cx,
                                    ),
                                ),
                            ),
                        })
                        .collect(),
                })
            }
            None => anyhow::bail!("empty multi lsp query request"),
        }
    }

    async fn handle_apply_code_action(
        this: Model<Self>,
        envelope: TypedEnvelope<proto::ApplyCodeAction>,
        mut cx: AsyncAppContext,
    ) -> Result<proto::ApplyCodeActionResponse> {
        let sender_id = envelope.original_sender_id().unwrap_or_default();
        let action = Self::deserialize_code_action(
            envelope
                .payload
                .action
                .ok_or_else(|| anyhow!("invalid action"))?,
        )?;
        let apply_code_action = this.update(&mut cx, |this, cx| {
            let buffer_id = BufferId::new(envelope.payload.buffer_id)?;
            let buffer = this.buffer_store.read(cx).get_existing(buffer_id)?;
            anyhow::Ok(this.apply_code_action(buffer, action, false, cx))
        })??;

        let project_transaction = apply_code_action.await?;
        let project_transaction = this.update(&mut cx, |this, cx| {
            this.buffer_store.update(cx, |buffer_store, cx| {
                buffer_store.serialize_project_transaction_for_peer(
                    project_transaction,
                    sender_id,
                    cx,
                )
            })
        })?;
        Ok(proto::ApplyCodeActionResponse {
            transaction: Some(project_transaction),
        })
    }

    async fn handle_register_buffer_with_language_servers(
        this: Model<Self>,
        envelope: TypedEnvelope<proto::RegisterBufferWithLanguageServers>,
        mut cx: AsyncAppContext,
    ) -> Result<proto::Ack> {
        let buffer_id = BufferId::new(envelope.payload.buffer_id)?;
        let peer_id = envelope.original_sender_id.unwrap_or(envelope.sender_id);
        this.update(&mut cx, |this, cx| {
            if let Some((upstream_client, upstream_project_id)) = this.upstream_client() {
                return upstream_client.send(proto::RegisterBufferWithLanguageServers {
                    project_id: upstream_project_id,
                    buffer_id: buffer_id.to_proto(),
                });
            }

            let Some(buffer) = this.buffer_store().read(cx).get(buffer_id) else {
                anyhow::bail!("buffer is not open");
            };

            let handle = this.register_buffer_with_language_servers(&buffer, cx);
            this.buffer_store().update(cx, |buffer_store, _| {
                buffer_store.register_shared_lsp_handle(peer_id, buffer_id, handle);
            });

            Ok(())
        })??;
        Ok(proto::Ack {})
    }

    async fn handle_update_diagnostic_summary(
        this: Model<Self>,
        envelope: TypedEnvelope<proto::UpdateDiagnosticSummary>,
        mut cx: AsyncAppContext,
    ) -> Result<()> {
        this.update(&mut cx, |this, cx| {
            let worktree_id = WorktreeId::from_proto(envelope.payload.worktree_id);
            if let Some(message) = envelope.payload.summary {
                let project_path = ProjectPath {
                    worktree_id,
                    path: Path::new(&message.path).into(),
                };
                let path = project_path.path.clone();
                let server_id = LanguageServerId(message.language_server_id as usize);
                let summary = DiagnosticSummary {
                    error_count: message.error_count as usize,
                    warning_count: message.warning_count as usize,
                };

                if summary.is_empty() {
                    if let Some(worktree_summaries) =
                        this.diagnostic_summaries.get_mut(&worktree_id)
                    {
                        if let Some(summaries) = worktree_summaries.get_mut(&path) {
                            summaries.remove(&server_id);
                            if summaries.is_empty() {
                                worktree_summaries.remove(&path);
                            }
                        }
                    }
                } else {
                    this.diagnostic_summaries
                        .entry(worktree_id)
                        .or_default()
                        .entry(path)
                        .or_default()
                        .insert(server_id, summary);
                }
                if let Some((downstream_client, project_id)) = &this.downstream_client {
                    downstream_client
                        .send(proto::UpdateDiagnosticSummary {
                            project_id: *project_id,
                            worktree_id: worktree_id.to_proto(),
                            summary: Some(proto::DiagnosticSummary {
                                path: project_path.path.to_string_lossy().to_string(),
                                language_server_id: server_id.0 as u64,
                                error_count: summary.error_count as u32,
                                warning_count: summary.warning_count as u32,
                            }),
                        })
                        .log_err();
                }
                cx.emit(LspStoreEvent::DiagnosticsUpdated {
                    language_server_id: LanguageServerId(message.language_server_id as usize),
                    path: project_path,
                });
            }
            Ok(())
        })?
    }

    async fn handle_start_language_server(
        this: Model<Self>,
        envelope: TypedEnvelope<proto::StartLanguageServer>,
        mut cx: AsyncAppContext,
    ) -> Result<()> {
        let server = envelope
            .payload
            .server
            .ok_or_else(|| anyhow!("invalid server"))?;

        this.update(&mut cx, |this, cx| {
            let server_id = LanguageServerId(server.id as usize);
            this.language_server_statuses.insert(
                server_id,
                LanguageServerStatus {
                    name: server.name.clone(),
                    pending_work: Default::default(),
                    has_pending_diagnostic_updates: false,
                    progress_tokens: Default::default(),
                },
            );
            cx.emit(LspStoreEvent::LanguageServerAdded(
                server_id,
                LanguageServerName(server.name.into()),
                server.worktree_id.map(WorktreeId::from_proto),
            ));
            cx.notify();
        })?;
        Ok(())
    }

    async fn handle_update_language_server(
        this: Model<Self>,
        envelope: TypedEnvelope<proto::UpdateLanguageServer>,
        mut cx: AsyncAppContext,
    ) -> Result<()> {
        this.update(&mut cx, |this, cx| {
            let language_server_id = LanguageServerId(envelope.payload.language_server_id as usize);

            match envelope
                .payload
                .variant
                .ok_or_else(|| anyhow!("invalid variant"))?
            {
                proto::update_language_server::Variant::WorkStart(payload) => {
                    this.on_lsp_work_start(
                        language_server_id,
                        payload.token,
                        LanguageServerProgress {
                            title: payload.title,
                            is_disk_based_diagnostics_progress: false,
                            is_cancellable: payload.is_cancellable.unwrap_or(false),
                            message: payload.message,
                            percentage: payload.percentage.map(|p| p as usize),
                            last_update_at: cx.background_executor().now(),
                        },
                        cx,
                    );
                }

                proto::update_language_server::Variant::WorkProgress(payload) => {
                    this.on_lsp_work_progress(
                        language_server_id,
                        payload.token,
                        LanguageServerProgress {
                            title: None,
                            is_disk_based_diagnostics_progress: false,
                            is_cancellable: payload.is_cancellable.unwrap_or(false),
                            message: payload.message,
                            percentage: payload.percentage.map(|p| p as usize),
                            last_update_at: cx.background_executor().now(),
                        },
                        cx,
                    );
                }

                proto::update_language_server::Variant::WorkEnd(payload) => {
                    this.on_lsp_work_end(language_server_id, payload.token, cx);
                }

                proto::update_language_server::Variant::DiskBasedDiagnosticsUpdating(_) => {
                    this.disk_based_diagnostics_started(language_server_id, cx);
                }

                proto::update_language_server::Variant::DiskBasedDiagnosticsUpdated(_) => {
                    this.disk_based_diagnostics_finished(language_server_id, cx)
                }
            }

            Ok(())
        })?
    }

    async fn handle_language_server_log(
        this: Model<Self>,
        envelope: TypedEnvelope<proto::LanguageServerLog>,
        mut cx: AsyncAppContext,
    ) -> Result<()> {
        let language_server_id = LanguageServerId(envelope.payload.language_server_id as usize);
        let log_type = envelope
            .payload
            .log_type
            .map(LanguageServerLogType::from_proto)
            .context("invalid language server log type")?;

        let message = envelope.payload.message;

        this.update(&mut cx, |_, cx| {
            cx.emit(LspStoreEvent::LanguageServerLog(
                language_server_id,
                log_type,
                message,
            ));
        })
    }

    pub fn disk_based_diagnostics_started(
        &mut self,
        language_server_id: LanguageServerId,
        cx: &mut ModelContext<Self>,
    ) {
        if let Some(language_server_status) =
            self.language_server_statuses.get_mut(&language_server_id)
        {
            language_server_status.has_pending_diagnostic_updates = true;
        }

        cx.emit(LspStoreEvent::DiskBasedDiagnosticsStarted { language_server_id });
        cx.emit(LspStoreEvent::LanguageServerUpdate {
            language_server_id,
            message: proto::update_language_server::Variant::DiskBasedDiagnosticsUpdating(
                Default::default(),
            ),
        })
    }

    pub fn disk_based_diagnostics_finished(
        &mut self,
        language_server_id: LanguageServerId,
        cx: &mut ModelContext<Self>,
    ) {
        if let Some(language_server_status) =
            self.language_server_statuses.get_mut(&language_server_id)
        {
            language_server_status.has_pending_diagnostic_updates = false;
        }

        cx.emit(LspStoreEvent::DiskBasedDiagnosticsFinished { language_server_id });
        cx.emit(LspStoreEvent::LanguageServerUpdate {
            language_server_id,
            message: proto::update_language_server::Variant::DiskBasedDiagnosticsUpdated(
                Default::default(),
            ),
        })
    }

    // After saving a buffer using a language server that doesn't provide a disk-based progress token,
    // kick off a timer that will reset every time the buffer is saved. If the timer eventually fires,
    // simulate disk-based diagnostics being finished so that other pieces of UI (e.g., project
    // diagnostics view, diagnostic status bar) can update. We don't emit an event right away because
    // the language server might take some time to publish diagnostics.
    fn simulate_disk_based_diagnostics_events_if_needed(
        &mut self,
        language_server_id: LanguageServerId,
        cx: &mut ModelContext<Self>,
    ) {
        const DISK_BASED_DIAGNOSTICS_DEBOUNCE: Duration = Duration::from_secs(1);

        let Some(LanguageServerState::Running {
            simulate_disk_based_diagnostics_completion,
            adapter,
            ..
        }) = self
            .as_local_mut()
            .and_then(|local_store| local_store.language_servers.get_mut(&language_server_id))
        else {
            return;
        };

        if adapter.disk_based_diagnostics_progress_token.is_some() {
            return;
        }

        let prev_task = simulate_disk_based_diagnostics_completion.replace(cx.spawn(
            move |this, mut cx| async move {
                cx.background_executor()
                    .timer(DISK_BASED_DIAGNOSTICS_DEBOUNCE)
                    .await;

                this.update(&mut cx, |this, cx| {
                    this.disk_based_diagnostics_finished(language_server_id, cx);

                    if let Some(LanguageServerState::Running {
                        simulate_disk_based_diagnostics_completion,
                        ..
                    }) = this.as_local_mut().and_then(|local_store| {
                        local_store.language_servers.get_mut(&language_server_id)
                    }) {
                        *simulate_disk_based_diagnostics_completion = None;
                    }
                })
                .ok();
            },
        ));

        if prev_task.is_none() {
            self.disk_based_diagnostics_started(language_server_id, cx);
        }
    }

    pub fn language_server_statuses(
        &self,
    ) -> impl DoubleEndedIterator<Item = (LanguageServerId, &LanguageServerStatus)> {
        self.language_server_statuses
            .iter()
            .map(|(key, value)| (*key, value))
    }

    pub(super) fn did_rename_entry(
        &self,
        worktree_id: WorktreeId,
        old_path: &Path,
        new_path: &Path,
        is_dir: bool,
    ) {
        maybe!({
            let local_store = self.as_local()?;

            let old_uri = lsp::Url::from_file_path(old_path).ok().map(String::from)?;
            let new_uri = lsp::Url::from_file_path(new_path).ok().map(String::from)?;

            for language_server in local_store.language_servers_for_worktree(worktree_id) {
                let Some(filter) = local_store
                    .language_server_paths_watched_for_rename
                    .get(&language_server.server_id())
                else {
                    continue;
                };

                if filter.should_send_did_rename(&old_uri, is_dir) {
                    language_server
                        .notify::<DidRenameFiles>(RenameFilesParams {
                            files: vec![FileRename {
                                old_uri: old_uri.clone(),
                                new_uri: new_uri.clone(),
                            }],
                        })
                        .log_err();
                }
            }
            Some(())
        });
    }

    pub(super) fn will_rename_entry(
        this: WeakModel<Self>,
        worktree_id: WorktreeId,
        old_path: &Path,
        new_path: &Path,
        is_dir: bool,
        cx: AsyncAppContext,
    ) -> Task<()> {
        let old_uri = lsp::Url::from_file_path(old_path).ok().map(String::from);
        let new_uri = lsp::Url::from_file_path(new_path).ok().map(String::from);
        cx.spawn(move |mut cx| async move {
            let mut tasks = vec![];
            this.update(&mut cx, |this, cx| {
                let local_store = this.as_local()?;
                let old_uri = old_uri?;
                let new_uri = new_uri?;
                for language_server in local_store.language_servers_for_worktree(worktree_id) {
                    let Some(filter) = local_store
                        .language_server_paths_watched_for_rename
                        .get(&language_server.server_id())
                    else {
                        continue;
                    };
                    let Some(adapter) =
                        this.language_server_adapter_for_id(language_server.server_id())
                    else {
                        continue;
                    };
                    if filter.should_send_will_rename(&old_uri, is_dir) {
                        let apply_edit = cx.spawn({
                            let old_uri = old_uri.clone();
                            let new_uri = new_uri.clone();
                            let language_server = language_server.clone();
                            |this, mut cx| async move {
                                let edit = language_server
                                    .request::<WillRenameFiles>(RenameFilesParams {
                                        files: vec![FileRename { old_uri, new_uri }],
                                    })
                                    .log_err()
                                    .await
                                    .flatten()?;

                                LocalLspStore::deserialize_workspace_edit(
                                    this.upgrade()?,
                                    edit,
                                    false,
                                    adapter.clone(),
                                    language_server.clone(),
                                    &mut cx,
                                )
                                .await
                                .ok();
                                Some(())
                            }
                        });
                        tasks.push(apply_edit);
                    }
                }
                Some(())
            })
            .ok()
            .flatten();
            for task in tasks {
                // Await on tasks sequentially so that the order of application of edits is deterministic
                // (at least with regards to the order of registration of language servers)
                task.await;
            }
        })
    }

    fn lsp_notify_abs_paths_changed(
        &mut self,
        server_id: LanguageServerId,
        changes: Vec<PathEvent>,
    ) {
        maybe!({
            let server = self.language_server_for_id(server_id)?;
            let changes = changes
                .into_iter()
                .filter_map(|event| {
                    let typ = match event.kind? {
                        PathEventKind::Created => lsp::FileChangeType::CREATED,
                        PathEventKind::Removed => lsp::FileChangeType::DELETED,
                        PathEventKind::Changed => lsp::FileChangeType::CHANGED,
                    };
                    Some(lsp::FileEvent {
                        uri: lsp::Url::from_file_path(&event.path).ok()?,
                        typ,
                    })
                })
                .collect::<Vec<_>>();
            if !changes.is_empty() {
                server
                    .notify::<lsp::notification::DidChangeWatchedFiles>(
                        lsp::DidChangeWatchedFilesParams { changes },
                    )
                    .log_err();
            }
            Some(())
        });
    }

    pub fn language_server_for_id(&self, id: LanguageServerId) -> Option<Arc<LanguageServer>> {
        let local_lsp_store = self.as_local()?;
        if let Some(LanguageServerState::Running { server, .. }) =
            local_lsp_store.language_servers.get(&id)
        {
            Some(server.clone())
        } else if let Some((_, server)) = local_lsp_store.supplementary_language_servers.get(&id) {
            Some(Arc::clone(server))
        } else {
            None
        }
    }

    fn on_lsp_progress(
        &mut self,
        progress: lsp::ProgressParams,
        language_server_id: LanguageServerId,
        disk_based_diagnostics_progress_token: Option<String>,
        cx: &mut ModelContext<Self>,
    ) {
        let token = match progress.token {
            lsp::NumberOrString::String(token) => token,
            lsp::NumberOrString::Number(token) => {
                log::info!("skipping numeric progress token {}", token);
                return;
            }
        };

        let lsp::ProgressParamsValue::WorkDone(progress) = progress.value;
        let language_server_status =
            if let Some(status) = self.language_server_statuses.get_mut(&language_server_id) {
                status
            } else {
                return;
            };

        if !language_server_status.progress_tokens.contains(&token) {
            return;
        }

        let is_disk_based_diagnostics_progress = disk_based_diagnostics_progress_token
            .as_ref()
            .map_or(false, |disk_based_token| {
                token.starts_with(disk_based_token)
            });

        match progress {
            lsp::WorkDoneProgress::Begin(report) => {
                if is_disk_based_diagnostics_progress {
                    self.disk_based_diagnostics_started(language_server_id, cx);
                }
                self.on_lsp_work_start(
                    language_server_id,
                    token.clone(),
                    LanguageServerProgress {
                        title: Some(report.title),
                        is_disk_based_diagnostics_progress,
                        is_cancellable: report.cancellable.unwrap_or(false),
                        message: report.message.clone(),
                        percentage: report.percentage.map(|p| p as usize),
                        last_update_at: cx.background_executor().now(),
                    },
                    cx,
                );
            }
            lsp::WorkDoneProgress::Report(report) => {
                if self.on_lsp_work_progress(
                    language_server_id,
                    token.clone(),
                    LanguageServerProgress {
                        title: None,
                        is_disk_based_diagnostics_progress,
                        is_cancellable: report.cancellable.unwrap_or(false),
                        message: report.message.clone(),
                        percentage: report.percentage.map(|p| p as usize),
                        last_update_at: cx.background_executor().now(),
                    },
                    cx,
                ) {
                    cx.emit(LspStoreEvent::LanguageServerUpdate {
                        language_server_id,
                        message: proto::update_language_server::Variant::WorkProgress(
                            proto::LspWorkProgress {
                                token,
                                message: report.message,
                                percentage: report.percentage,
                                is_cancellable: report.cancellable,
                            },
                        ),
                    })
                }
            }
            lsp::WorkDoneProgress::End(_) => {
                language_server_status.progress_tokens.remove(&token);
                self.on_lsp_work_end(language_server_id, token.clone(), cx);
                if is_disk_based_diagnostics_progress {
                    self.disk_based_diagnostics_finished(language_server_id, cx);
                }
            }
        }
    }

    fn on_lsp_work_start(
        &mut self,
        language_server_id: LanguageServerId,
        token: String,
        progress: LanguageServerProgress,
        cx: &mut ModelContext<Self>,
    ) {
        if let Some(status) = self.language_server_statuses.get_mut(&language_server_id) {
            status.pending_work.insert(token.clone(), progress.clone());
            cx.notify();
        }
        cx.emit(LspStoreEvent::LanguageServerUpdate {
            language_server_id,
            message: proto::update_language_server::Variant::WorkStart(proto::LspWorkStart {
                token,
                title: progress.title,
                message: progress.message,
                percentage: progress.percentage.map(|p| p as u32),
                is_cancellable: Some(progress.is_cancellable),
            }),
        })
    }

    fn on_lsp_work_progress(
        &mut self,
        language_server_id: LanguageServerId,
        token: String,
        progress: LanguageServerProgress,
        cx: &mut ModelContext<Self>,
    ) -> bool {
        if let Some(status) = self.language_server_statuses.get_mut(&language_server_id) {
            match status.pending_work.entry(token) {
                btree_map::Entry::Vacant(entry) => {
                    entry.insert(progress);
                    cx.notify();
                    return true;
                }
                btree_map::Entry::Occupied(mut entry) => {
                    let entry = entry.get_mut();
                    if (progress.last_update_at - entry.last_update_at)
                        >= SERVER_PROGRESS_THROTTLE_TIMEOUT
                    {
                        entry.last_update_at = progress.last_update_at;
                        if progress.message.is_some() {
                            entry.message = progress.message;
                        }
                        if progress.percentage.is_some() {
                            entry.percentage = progress.percentage;
                        }
                        if progress.is_cancellable != entry.is_cancellable {
                            entry.is_cancellable = progress.is_cancellable;
                        }
                        cx.notify();
                        return true;
                    }
                }
            }
        }

        false
    }

    fn on_lsp_work_end(
        &mut self,
        language_server_id: LanguageServerId,
        token: String,
        cx: &mut ModelContext<Self>,
    ) {
        if let Some(status) = self.language_server_statuses.get_mut(&language_server_id) {
            if let Some(work) = status.pending_work.remove(&token) {
                if !work.is_disk_based_diagnostics_progress {
                    cx.emit(LspStoreEvent::RefreshInlayHints);
                }
            }
            cx.notify();
        }

        cx.emit(LspStoreEvent::LanguageServerUpdate {
            language_server_id,
            message: proto::update_language_server::Variant::WorkEnd(proto::LspWorkEnd { token }),
        })
    }

    pub async fn handle_resolve_completion_documentation(
        this: Model<Self>,
        envelope: TypedEnvelope<proto::ResolveCompletionDocumentation>,
        mut cx: AsyncAppContext,
    ) -> Result<proto::ResolveCompletionDocumentationResponse> {
        let lsp_completion = serde_json::from_slice(&envelope.payload.lsp_completion)?;

        let completion = this
            .read_with(&cx, |this, cx| {
                let id = LanguageServerId(envelope.payload.language_server_id as usize);
                let Some(server) = this.language_server_for_id(id) else {
                    return Err(anyhow!("No language server {id}"));
                };

                Ok(cx.background_executor().spawn(async move {
                    let can_resolve = server
                        .capabilities()
                        .completion_provider
                        .as_ref()
                        .and_then(|options| options.resolve_provider)
                        .unwrap_or(false);
                    if can_resolve {
                        server
                            .request::<lsp::request::ResolveCompletionItem>(lsp_completion)
                            .await
                    } else {
                        anyhow::Ok(lsp_completion)
                    }
                }))
            })??
            .await?;

        let mut documentation_is_markdown = false;
        let lsp_completion = serde_json::to_string(&completion)?.into_bytes();
        let documentation = match completion.documentation {
            Some(lsp::Documentation::String(text)) => text,

            Some(lsp::Documentation::MarkupContent(lsp::MarkupContent { kind, value })) => {
                documentation_is_markdown = kind == lsp::MarkupKind::Markdown;
                value
            }

            _ => String::new(),
        };

        // If we have a new buffer_id, that means we're talking to a new client
        // and want to check for new text_edits in the completion too.
        let mut old_start = None;
        let mut old_end = None;
        let mut new_text = String::default();
        if let Ok(buffer_id) = BufferId::new(envelope.payload.buffer_id) {
            let buffer_snapshot = this.update(&mut cx, |this, cx| {
                let buffer = this.buffer_store.read(cx).get_existing(buffer_id)?;
                anyhow::Ok(buffer.read(cx).snapshot())
            })??;

            if let Some(text_edit) = completion.text_edit.as_ref() {
                let edit = parse_completion_text_edit(text_edit, &buffer_snapshot);

                if let Some((old_range, mut text_edit_new_text)) = edit {
                    LineEnding::normalize(&mut text_edit_new_text);

                    new_text = text_edit_new_text;
                    old_start = Some(serialize_anchor(&old_range.start));
                    old_end = Some(serialize_anchor(&old_range.end));
                }
            }
        }

        Ok(proto::ResolveCompletionDocumentationResponse {
            documentation,
            documentation_is_markdown,
            old_start,
            old_end,
            new_text,
            lsp_completion,
        })
    }

    async fn handle_on_type_formatting(
        this: Model<Self>,
        envelope: TypedEnvelope<proto::OnTypeFormatting>,
        mut cx: AsyncAppContext,
    ) -> Result<proto::OnTypeFormattingResponse> {
        let on_type_formatting = this.update(&mut cx, |this, cx| {
            let buffer_id = BufferId::new(envelope.payload.buffer_id)?;
            let buffer = this.buffer_store.read(cx).get_existing(buffer_id)?;
            let position = envelope
                .payload
                .position
                .and_then(deserialize_anchor)
                .ok_or_else(|| anyhow!("invalid position"))?;
            Ok::<_, anyhow::Error>(this.apply_on_type_formatting(
                buffer,
                position,
                envelope.payload.trigger.clone(),
                cx,
            ))
        })??;

        let transaction = on_type_formatting
            .await?
            .as_ref()
            .map(language::proto::serialize_transaction);
        Ok(proto::OnTypeFormattingResponse { transaction })
    }

    async fn handle_refresh_inlay_hints(
        this: Model<Self>,
        _: TypedEnvelope<proto::RefreshInlayHints>,
        mut cx: AsyncAppContext,
    ) -> Result<proto::Ack> {
        this.update(&mut cx, |_, cx| {
            cx.emit(LspStoreEvent::RefreshInlayHints);
        })?;
        Ok(proto::Ack {})
    }

    async fn handle_inlay_hints(
        this: Model<Self>,
        envelope: TypedEnvelope<proto::InlayHints>,
        mut cx: AsyncAppContext,
    ) -> Result<proto::InlayHintsResponse> {
        let sender_id = envelope.original_sender_id().unwrap_or_default();
        let buffer_id = BufferId::new(envelope.payload.buffer_id)?;
        let buffer = this.update(&mut cx, |this, cx| {
            this.buffer_store.read(cx).get_existing(buffer_id)
        })??;
        buffer
            .update(&mut cx, |buffer, _| {
                buffer.wait_for_version(deserialize_version(&envelope.payload.version))
            })?
            .await
            .with_context(|| format!("waiting for version for buffer {}", buffer.entity_id()))?;

        let start = envelope
            .payload
            .start
            .and_then(deserialize_anchor)
            .context("missing range start")?;
        let end = envelope
            .payload
            .end
            .and_then(deserialize_anchor)
            .context("missing range end")?;
        let buffer_hints = this
            .update(&mut cx, |lsp_store, cx| {
                lsp_store.inlay_hints(buffer.clone(), start..end, cx)
            })?
            .await
            .context("inlay hints fetch")?;

        this.update(&mut cx, |project, cx| {
            InlayHints::response_to_proto(
                buffer_hints,
                project,
                sender_id,
                &buffer.read(cx).version(),
                cx,
            )
        })
    }

    async fn handle_resolve_inlay_hint(
        this: Model<Self>,
        envelope: TypedEnvelope<proto::ResolveInlayHint>,
        mut cx: AsyncAppContext,
    ) -> Result<proto::ResolveInlayHintResponse> {
        let proto_hint = envelope
            .payload
            .hint
            .expect("incorrect protobuf resolve inlay hint message: missing the inlay hint");
        let hint = InlayHints::proto_to_project_hint(proto_hint)
            .context("resolved proto inlay hint conversion")?;
        let buffer = this.update(&mut cx, |this, cx| {
            let buffer_id = BufferId::new(envelope.payload.buffer_id)?;
            this.buffer_store.read(cx).get_existing(buffer_id)
        })??;
        let response_hint = this
            .update(&mut cx, |this, cx| {
                this.resolve_inlay_hint(
                    hint,
                    buffer,
                    LanguageServerId(envelope.payload.language_server_id as usize),
                    cx,
                )
            })?
            .await
            .context("inlay hints fetch")?;
        Ok(proto::ResolveInlayHintResponse {
            hint: Some(InlayHints::project_to_proto_hint(response_hint)),
        })
    }

    async fn handle_open_buffer_for_symbol(
        this: Model<Self>,
        envelope: TypedEnvelope<proto::OpenBufferForSymbol>,
        mut cx: AsyncAppContext,
    ) -> Result<proto::OpenBufferForSymbolResponse> {
        let peer_id = envelope.original_sender_id().unwrap_or_default();
        let symbol = envelope
            .payload
            .symbol
            .ok_or_else(|| anyhow!("invalid symbol"))?;
        let symbol = Self::deserialize_symbol(symbol)?;
        let symbol = this.update(&mut cx, |this, _| {
            let signature = this.symbol_signature(&symbol.path);
            if signature == symbol.signature {
                Ok(symbol)
            } else {
                Err(anyhow!("invalid symbol signature"))
            }
        })??;
        let buffer = this
            .update(&mut cx, |this, cx| {
                this.open_buffer_for_symbol(
                    &Symbol {
                        language_server_name: symbol.language_server_name,
                        source_worktree_id: symbol.source_worktree_id,
                        source_language_server_id: symbol.source_language_server_id,
                        path: symbol.path,
                        name: symbol.name,
                        kind: symbol.kind,
                        range: symbol.range,
                        signature: symbol.signature,
                        label: CodeLabel {
                            text: Default::default(),
                            runs: Default::default(),
                            filter_range: Default::default(),
                        },
                    },
                    cx,
                )
            })?
            .await?;

        this.update(&mut cx, |this, cx| {
            let is_private = buffer
                .read(cx)
                .file()
                .map(|f| f.is_private())
                .unwrap_or_default();
            if is_private {
                Err(anyhow!(rpc::ErrorCode::UnsharedItem))
            } else {
                this.buffer_store
                    .update(cx, |buffer_store, cx| {
                        buffer_store.create_buffer_for_peer(&buffer, peer_id, cx)
                    })
                    .detach_and_log_err(cx);
                let buffer_id = buffer.read(cx).remote_id().to_proto();
                Ok(proto::OpenBufferForSymbolResponse { buffer_id })
            }
        })?
    }

    fn symbol_signature(&self, project_path: &ProjectPath) -> [u8; 32] {
        let mut hasher = Sha256::new();
        hasher.update(project_path.worktree_id.to_proto().to_be_bytes());
        hasher.update(project_path.path.to_string_lossy().as_bytes());
        hasher.update(self.nonce.to_be_bytes());
        hasher.finalize().as_slice().try_into().unwrap()
    }

    pub async fn handle_get_project_symbols(
        this: Model<Self>,
        envelope: TypedEnvelope<proto::GetProjectSymbols>,
        mut cx: AsyncAppContext,
    ) -> Result<proto::GetProjectSymbolsResponse> {
        let symbols = this
            .update(&mut cx, |this, cx| {
                this.symbols(&envelope.payload.query, cx)
            })?
            .await?;

        Ok(proto::GetProjectSymbolsResponse {
            symbols: symbols.iter().map(Self::serialize_symbol).collect(),
        })
    }

    pub async fn handle_restart_language_servers(
        this: Model<Self>,
        envelope: TypedEnvelope<proto::RestartLanguageServers>,
        mut cx: AsyncAppContext,
    ) -> Result<proto::Ack> {
        this.update(&mut cx, |this, cx| {
            let buffers = this.buffer_ids_to_buffers(envelope.payload.buffer_ids.into_iter(), cx);
            this.restart_language_servers_for_buffers(buffers, cx);
        })?;

        Ok(proto::Ack {})
    }

    pub async fn handle_cancel_language_server_work(
        this: Model<Self>,
        envelope: TypedEnvelope<proto::CancelLanguageServerWork>,
        mut cx: AsyncAppContext,
    ) -> Result<proto::Ack> {
        this.update(&mut cx, |this, cx| {
            if let Some(work) = envelope.payload.work {
                match work {
                    proto::cancel_language_server_work::Work::Buffers(buffers) => {
                        let buffers =
                            this.buffer_ids_to_buffers(buffers.buffer_ids.into_iter(), cx);
                        this.cancel_language_server_work_for_buffers(buffers, cx);
                    }
                    proto::cancel_language_server_work::Work::LanguageServerWork(work) => {
                        let server_id = LanguageServerId::from_proto(work.language_server_id);
                        this.cancel_language_server_work(server_id, work.token, cx);
                    }
                }
            }
        })?;

        Ok(proto::Ack {})
    }

    fn buffer_ids_to_buffers(
        &mut self,
        buffer_ids: impl Iterator<Item = u64>,
        cx: &mut ModelContext<Self>,
    ) -> Vec<Model<Buffer>> {
        buffer_ids
            .into_iter()
            .flat_map(|buffer_id| {
                self.buffer_store
                    .read(cx)
                    .get(BufferId::new(buffer_id).log_err()?)
            })
            .collect::<Vec<_>>()
    }

    async fn handle_apply_additional_edits_for_completion(
        this: Model<Self>,
        envelope: TypedEnvelope<proto::ApplyCompletionAdditionalEdits>,
        mut cx: AsyncAppContext,
    ) -> Result<proto::ApplyCompletionAdditionalEditsResponse> {
        let (buffer, completion) = this.update(&mut cx, |this, cx| {
            let buffer_id = BufferId::new(envelope.payload.buffer_id)?;
            let buffer = this.buffer_store.read(cx).get_existing(buffer_id)?;
            let completion = Self::deserialize_completion(
                envelope
                    .payload
                    .completion
                    .ok_or_else(|| anyhow!("invalid completion"))?,
            )?;
            anyhow::Ok((buffer, completion))
        })??;

        let apply_additional_edits = this.update(&mut cx, |this, cx| {
            this.apply_additional_edits_for_completion(
                buffer,
                Rc::new(RefCell::new(Box::new([Completion {
                    old_range: completion.old_range,
                    new_text: completion.new_text,
                    lsp_completion: completion.lsp_completion,
                    server_id: completion.server_id,
                    documentation: None,
                    label: CodeLabel {
                        text: Default::default(),
                        runs: Default::default(),
                        filter_range: Default::default(),
                    },
                    confirm: None,
                    resolved: completion.resolved,
                }]))),
                0,
                false,
                cx,
            )
        })?;

        Ok(proto::ApplyCompletionAdditionalEditsResponse {
            transaction: apply_additional_edits
                .await?
                .as_ref()
                .map(language::proto::serialize_transaction),
        })
    }

    pub fn last_formatting_failure(&self) -> Option<&str> {
        self.last_formatting_failure.as_deref()
    }

    pub fn reset_last_formatting_failure(&mut self) {
        self.last_formatting_failure = None;
    }

    pub fn environment_for_buffer(
        &self,
        buffer: &Model<Buffer>,
        cx: &mut ModelContext<Self>,
    ) -> Shared<Task<Option<HashMap<String, String>>>> {
        let worktree_id = buffer.read(cx).file().map(|file| file.worktree_id(cx));
        let worktree_abs_path = worktree_id.and_then(|worktree_id| {
            self.worktree_store
                .read(cx)
                .worktree_for_id(worktree_id, cx)
                .map(|entry| entry.read(cx).abs_path().clone())
        });

        if let Some(environment) = &self.as_local().map(|local| local.environment.clone()) {
            environment.update(cx, |env, cx| {
                env.get_environment(worktree_id, worktree_abs_path, cx)
            })
        } else {
            Task::ready(None).shared()
        }
    }

    pub fn format(
        &mut self,
        buffers: HashSet<Model<Buffer>>,
        push_to_history: bool,
        trigger: FormatTrigger,
        target: FormatTarget,
        cx: &mut ModelContext<Self>,
    ) -> Task<anyhow::Result<ProjectTransaction>> {
        if let Some(_) = self.as_local() {
            let buffers_with_paths = buffers
                .into_iter()
                .map(|buffer_handle| {
                    let buffer = buffer_handle.read(cx);
                    let buffer_abs_path = File::from_dyn(buffer.file())
                        .and_then(|file| file.as_local().map(|f| f.abs_path(cx)));

                    (buffer_handle, buffer_abs_path)
                })
                .collect::<Vec<_>>();

            cx.spawn(move |lsp_store, mut cx| async move {
                let mut formattable_buffers = Vec::with_capacity(buffers_with_paths.len());

                for (handle, abs_path) in buffers_with_paths {
                    let env = lsp_store
                        .update(&mut cx, |lsp_store, cx| {
                            lsp_store.environment_for_buffer(&handle, cx)
                        })?
                        .await;

                    formattable_buffers.push(FormattableBuffer {
                        handle,
                        abs_path,
                        env,
                    });
                }

                let result = LocalLspStore::format_locally(
                    lsp_store.clone(),
                    formattable_buffers,
                    push_to_history,
                    trigger,
                    target,
                    cx.clone(),
                )
                .await;
                lsp_store.update(&mut cx, |lsp_store, _| {
                    lsp_store.update_last_formatting_failure(&result);
                })?;

                result
            })
        } else if let Some((client, project_id)) = self.upstream_client() {
            let buffer_store = self.buffer_store();
            cx.spawn(move |lsp_store, mut cx| async move {
                let result = client
                    .request(proto::FormatBuffers {
                        project_id,
                        trigger: trigger as i32,
                        buffer_ids: buffers
                            .iter()
                            .map(|buffer| {
                                buffer.update(&mut cx, |buffer, _| buffer.remote_id().into())
                            })
                            .collect::<Result<_>>()?,
                    })
                    .await
                    .and_then(|result| result.transaction.context("missing transaction"));

                lsp_store.update(&mut cx, |lsp_store, _| {
                    lsp_store.update_last_formatting_failure(&result);
                })?;

                let transaction_response = result?;
                buffer_store
                    .update(&mut cx, |buffer_store, cx| {
                        buffer_store.deserialize_project_transaction(
                            transaction_response,
                            push_to_history,
                            cx,
                        )
                    })?
                    .await
            })
        } else {
            Task::ready(Ok(ProjectTransaction::default()))
        }
    }

    async fn handle_format_buffers(
        this: Model<Self>,
        envelope: TypedEnvelope<proto::FormatBuffers>,
        mut cx: AsyncAppContext,
    ) -> Result<proto::FormatBuffersResponse> {
        let sender_id = envelope.original_sender_id().unwrap_or_default();
        let format = this.update(&mut cx, |this, cx| {
            let mut buffers = HashSet::default();
            for buffer_id in &envelope.payload.buffer_ids {
                let buffer_id = BufferId::new(*buffer_id)?;
                buffers.insert(this.buffer_store.read(cx).get_existing(buffer_id)?);
            }
            let trigger = FormatTrigger::from_proto(envelope.payload.trigger);
            anyhow::Ok(this.format(buffers, false, trigger, FormatTarget::Buffer, cx))
        })??;

        let project_transaction = format.await?;
        let project_transaction = this.update(&mut cx, |this, cx| {
            this.buffer_store.update(cx, |buffer_store, cx| {
                buffer_store.serialize_project_transaction_for_peer(
                    project_transaction,
                    sender_id,
                    cx,
                )
            })
        })?;
        Ok(proto::FormatBuffersResponse {
            transaction: Some(project_transaction),
        })
    }

    async fn shutdown_language_server(
        server_state: Option<LanguageServerState>,
        name: LanguageServerName,
        cx: AsyncAppContext,
    ) {
        let server = match server_state {
            Some(LanguageServerState::Starting(task)) => {
                let mut timer = cx
                    .background_executor()
                    .timer(SERVER_LAUNCHING_BEFORE_SHUTDOWN_TIMEOUT)
                    .fuse();

                select! {
                    server = task.fuse() => server,
                    _ = timer => {
                        log::info!(
                            "timeout waiting for language server {} to finish launching before stopping",
                            name
                        );
                        None
                    },
                }
            }

            Some(LanguageServerState::Running { server, .. }) => Some(server),

            None => None,
        };

        if let Some(server) = server {
            if let Some(shutdown) = server.shutdown() {
                shutdown.await;
            }
        }
    }

    // Returns a list of all of the worktrees which no longer have a language server and the root path
    // for the stopped server
    fn stop_local_language_server(
        &mut self,
        worktree_id: WorktreeId,
        adapter_name: LanguageServerName,
        language_server_id: LanguageServerId,
        cx: &mut ModelContext<Self>,
    ) -> Task<Vec<WorktreeId>> {
        let key = (worktree_id, adapter_name);
        let local = match &mut self.mode {
            LspStoreMode::Local(local) => local,
            _ => {
                return Task::ready(Vec::new());
            }
        };
        let Some(server_id) = local
            .language_server_ids
            .get_mut(&key)
            .and_then(|server_ids| {
                server_ids
                    .remove(&language_server_id)
                    .then_some(language_server_id)
            })
        else {
            return Task::ready(Vec::new());
        };
        let name = key.1;
        log::info!("stopping language server {name}");

        // Remove other entries for this language server as well
        let mut orphaned_worktrees = vec![worktree_id];
        let other_keys = local
            .language_server_ids
            .keys()
            .cloned()
            .collect::<Vec<_>>();
        for other_key in other_keys {
            // local.language_server_ids.get_mut(&other_key).map(|server_ids| server_ids.remove(server_id))) {
            todo!();
            // }
            // if local.language_server_ids.get(&other_key) == Some(&server_id) {
            //     local.language_server_ids.remove(&other_key);
            //     orphaned_worktrees.push(other_key.0);
            // }
        }

        self.buffer_store.update(cx, |buffer_store, cx| {
            for buffer in buffer_store.buffers() {
                buffer.update(cx, |buffer, cx| {
                    buffer.update_diagnostics(server_id, DiagnosticSet::new([], buffer), cx);
                    buffer.set_completion_triggers(server_id, Default::default(), cx);
                });
            }
        });

        for (worktree_id, summaries) in self.diagnostic_summaries.iter_mut() {
            summaries.retain(|path, summaries_by_server_id| {
                if summaries_by_server_id.remove(&server_id).is_some() {
                    if let Some((client, project_id)) = self.downstream_client.clone() {
                        client
                            .send(proto::UpdateDiagnosticSummary {
                                project_id,
                                worktree_id: worktree_id.to_proto(),
                                summary: Some(proto::DiagnosticSummary {
                                    path: path.to_string_lossy().to_string(),
                                    language_server_id: server_id.0 as u64,
                                    error_count: 0,
                                    warning_count: 0,
                                }),
                            })
                            .log_err();
                    }
                    !summaries_by_server_id.is_empty()
                } else {
                    true
                }
            });
        }

        self.language_server_statuses.remove(&server_id);
        let local = self.as_local_mut().unwrap();
        for diagnostics in local.diagnostics.values_mut() {
            diagnostics.retain(|_, diagnostics_by_server_id| {
                if let Ok(ix) = diagnostics_by_server_id.binary_search_by_key(&server_id, |e| e.0) {
                    diagnostics_by_server_id.remove(ix);
                    !diagnostics_by_server_id.is_empty()
                } else {
                    true
                }
            });
        }
        local.language_server_watched_paths.remove(&server_id);
        let server_state = local.language_servers.remove(&server_id);
        cx.notify();
        cx.emit(LspStoreEvent::LanguageServerRemoved(server_id));
        cx.spawn(move |_, cx| async move {
            Self::shutdown_language_server(server_state, name, cx).await;
            orphaned_worktrees
        })
    }

    pub fn restart_language_servers_for_buffers(
        &mut self,
        buffers: impl IntoIterator<Item = Model<Buffer>>,
        cx: &mut ModelContext<Self>,
    ) {
        if let Some((client, project_id)) = self.upstream_client() {
            let request = client.request(proto::RestartLanguageServers {
                project_id,
                buffer_ids: buffers
                    .into_iter()
                    .map(|b| b.read(cx).remote_id().to_proto())
                    .collect(),
            });
            cx.background_executor()
                .spawn(request)
                .detach_and_log_err(cx);
        } else {
            let language_server_lookup_info: HashSet<(Model<Worktree>, LanguageName)> = buffers
                .into_iter()
                .filter_map(|buffer| {
                    let buffer = buffer.read(cx);
                    let file = buffer.file()?;
                    let worktree = File::from_dyn(Some(file))?.worktree.clone();
                    let language =
                        self.languages
                            .language_for_file(file, Some(buffer.as_rope()), cx)?;

                    Some((worktree, language.name()))
                })
                .collect();

            for (worktree, language) in language_server_lookup_info {
                self.restart_local_language_servers(worktree, language, cx);
            }
        }
    }

    fn restart_local_language_servers(
        &mut self,
        worktree: Model<Worktree>,
        language: LanguageName,
        cx: &mut ModelContext<Self>,
    ) {
        let worktree_id = worktree.read(cx).id();

        let lsp_adapters = self.languages.clone().lsp_adapters(&language);
        let stop_tasks = lsp_adapters
            .iter()
            .filter_map(|adapter| {
                let ids = self
                    .as_local()
                    .unwrap()
                    .language_server_ids
                    .get(&(worktree_id, adapter.name.clone()))?
                    .clone();
                let stop_tasks = futures::future::join_all(
                    ids.into_iter()
                        .map(|language_server_id| {
                            self.stop_local_language_server(
                                worktree_id,
                                adapter.name.clone(),
                                language_server_id,
                                cx,
                            )
                        })
                        .collect::<Vec<_>>(),
                );
                Some(stop_tasks)
            })
            .collect::<Vec<_>>();
        if stop_tasks.is_empty() {
            return;
        }

        cx.background_executor()
            .spawn(async move {
                futures::future::join_all(stop_tasks).await;
            })
            .detach();
    }

    pub fn update_diagnostics(
        &mut self,
        language_server_id: LanguageServerId,
        mut params: lsp::PublishDiagnosticsParams,
        disk_based_sources: &[String],
        cx: &mut ModelContext<Self>,
    ) -> Result<()> {
        if !self.mode.is_local() {
            anyhow::bail!("called update_diagnostics on remote");
        }
        let abs_path = params
            .uri
            .to_file_path()
            .map_err(|_| anyhow!("URI is not a file"))?;
        let mut diagnostics = Vec::default();
        let mut primary_diagnostic_group_ids = HashMap::default();
        let mut sources_by_group_id = HashMap::default();
        let mut supporting_diagnostics = HashMap::default();

        // Ensure that primary diagnostics are always the most severe
        params.diagnostics.sort_by_key(|item| item.severity);

        for diagnostic in &params.diagnostics {
            let source = diagnostic.source.as_ref();
            let code = diagnostic.code.as_ref().map(|code| match code {
                lsp::NumberOrString::Number(code) => code.to_string(),
                lsp::NumberOrString::String(code) => code.clone(),
            });
            let range = range_from_lsp(diagnostic.range);
            let is_supporting = diagnostic
                .related_information
                .as_ref()
                .map_or(false, |infos| {
                    infos.iter().any(|info| {
                        primary_diagnostic_group_ids.contains_key(&(
                            source,
                            code.clone(),
                            range_from_lsp(info.location.range),
                        ))
                    })
                });

            let is_unnecessary = diagnostic.tags.as_ref().map_or(false, |tags| {
                tags.iter().any(|tag| *tag == DiagnosticTag::UNNECESSARY)
            });

            if is_supporting {
                supporting_diagnostics.insert(
                    (source, code.clone(), range),
                    (diagnostic.severity, is_unnecessary),
                );
            } else {
                let group_id = post_inc(&mut self.as_local_mut().unwrap().next_diagnostic_group_id);
                let is_disk_based =
                    source.map_or(false, |source| disk_based_sources.contains(source));

                sources_by_group_id.insert(group_id, source);
                primary_diagnostic_group_ids
                    .insert((source, code.clone(), range.clone()), group_id);

                diagnostics.push(DiagnosticEntry {
                    range,
                    diagnostic: Diagnostic {
                        source: diagnostic.source.clone(),
                        code: code.clone(),
                        severity: diagnostic.severity.unwrap_or(DiagnosticSeverity::ERROR),
                        message: diagnostic.message.trim().to_string(),
                        group_id,
                        is_primary: true,
                        is_disk_based,
                        is_unnecessary,
                        data: diagnostic.data.clone(),
                    },
                });
                if let Some(infos) = &diagnostic.related_information {
                    for info in infos {
                        if info.location.uri == params.uri && !info.message.is_empty() {
                            let range = range_from_lsp(info.location.range);
                            diagnostics.push(DiagnosticEntry {
                                range,
                                diagnostic: Diagnostic {
                                    source: diagnostic.source.clone(),
                                    code: code.clone(),
                                    severity: DiagnosticSeverity::INFORMATION,
                                    message: info.message.trim().to_string(),
                                    group_id,
                                    is_primary: false,
                                    is_disk_based,
                                    is_unnecessary: false,
                                    data: diagnostic.data.clone(),
                                },
                            });
                        }
                    }
                }
            }
        }

        for entry in &mut diagnostics {
            let diagnostic = &mut entry.diagnostic;
            if !diagnostic.is_primary {
                let source = *sources_by_group_id.get(&diagnostic.group_id).unwrap();
                if let Some(&(severity, is_unnecessary)) = supporting_diagnostics.get(&(
                    source,
                    diagnostic.code.clone(),
                    entry.range.clone(),
                )) {
                    if let Some(severity) = severity {
                        diagnostic.severity = severity;
                    }
                    diagnostic.is_unnecessary = is_unnecessary;
                }
            }
        }

        self.update_diagnostic_entries(
            language_server_id,
            abs_path,
            params.version,
            diagnostics,
            cx,
        )?;
        Ok(())
    }

    fn insert_newly_running_language_server(
        &mut self,
        language: LanguageName,
        adapter: Arc<CachedLspAdapter>,
        language_server: Arc<LanguageServer>,
        server_id: LanguageServerId,
        key: (WorktreeId, LanguageServerName),
        cx: &mut ModelContext<Self>,
    ) {
        let Some(local) = self.as_local_mut() else {
            return;
        };
        // If the language server for this key doesn't match the server id, don't store the
        // server. Which will cause it to be dropped, killing the process
        if local
            .language_server_ids
            .get(&key)
            .map(|ids| !ids.contains(&server_id))
            .unwrap_or(false)
        {
            return;
        }

        // Update language_servers collection with Running variant of LanguageServerState
        // indicating that the server is up and running and ready
        local.language_servers.insert(
            server_id,
            LanguageServerState::Running {
                adapter: adapter.clone(),
                language: language.clone(),
                server: language_server.clone(),
                simulate_disk_based_diagnostics_completion: None,
            },
        );
        if let Some(file_ops_caps) = language_server
            .capabilities()
            .workspace
            .as_ref()
            .and_then(|ws| ws.file_operations.as_ref())
        {
            let did_rename_caps = file_ops_caps.did_rename.as_ref();
            let will_rename_caps = file_ops_caps.will_rename.as_ref();
            if did_rename_caps.or(will_rename_caps).is_some() {
                let watcher = RenamePathsWatchedForServer::default()
                    .with_did_rename_patterns(did_rename_caps)
                    .with_will_rename_patterns(will_rename_caps);
                local
                    .language_server_paths_watched_for_rename
                    .insert(server_id, watcher);
            }
        }

        self.language_server_statuses.insert(
            server_id,
            LanguageServerStatus {
                name: language_server.name().to_string(),
                pending_work: Default::default(),
                has_pending_diagnostic_updates: false,
                progress_tokens: Default::default(),
            },
        );

        cx.emit(LspStoreEvent::LanguageServerAdded(
            server_id,
            language_server.name(),
            Some(key.0.clone()),
        ));
        cx.emit(LspStoreEvent::RefreshInlayHints);

        if let Some((downstream_client, project_id)) = self.downstream_client.as_ref() {
            downstream_client
                .send(proto::StartLanguageServer {
                    project_id: *project_id,
                    server: Some(proto::LanguageServer {
                        id: server_id.0 as u64,
                        name: language_server.name().to_string(),
                        worktree_id: Some(key.0.to_proto()),
                    }),
                })
                .log_err();
        }

        // Tell the language server about every open buffer in the worktree that matches the language.
        self.buffer_store.clone().update(cx, |buffer_store, cx| {
            for buffer_handle in buffer_store.buffers() {
                let buffer = buffer_handle.read(cx);
                let file = match File::from_dyn(buffer.file()) {
                    Some(file) => file,
                    None => continue,
                };
                let language = match buffer.language() {
                    Some(language) => language,
                    None => continue,
                };

                if file.worktree.read(cx).id() != key.0
                    || !self
                        .languages
                        .lsp_adapters(&language.name())
                        .iter()
                        .any(|a| a.name == key.1)
                {
                    continue;
                }
                // didOpen
                let file = match file.as_local() {
                    Some(file) => file,
                    None => continue,
                };

                let local = self.as_local_mut().unwrap();

                if local.registered_buffers.contains_key(&buffer.remote_id()) {
                    let versions = local
                        .buffer_snapshots
                        .entry(buffer.remote_id())
                        .or_default()
                        .entry(server_id)
                        .or_insert_with(|| {
                            vec![LspBufferSnapshot {
                                version: 0,
                                snapshot: buffer.text_snapshot(),
                            }]
                        });

                    let snapshot = versions.last().unwrap();
                    let version = snapshot.version;
                    let initial_snapshot = &snapshot.snapshot;
                    let uri = lsp::Url::from_file_path(file.abs_path(cx)).unwrap();
                    language_server
                        .notify::<lsp::notification::DidOpenTextDocument>(
                            lsp::DidOpenTextDocumentParams {
                                text_document: lsp::TextDocumentItem::new(
                                    uri,
                                    adapter.language_id(&language.name()),
                                    version,
                                    initial_snapshot.text(),
                                ),
                            },
                        )
                        .log_err();
                }

                buffer_handle.update(cx, |buffer, cx| {
                    buffer.set_completion_triggers(
                        server_id,
                        language_server
                            .capabilities()
                            .completion_provider
                            .as_ref()
                            .and_then(|provider| {
                                provider
                                    .trigger_characters
                                    .as_ref()
                                    .map(|characters| characters.iter().cloned().collect())
                            })
                            .unwrap_or_default(),
                        cx,
                    )
                });
            }
        });

        cx.notify();
    }

    pub fn language_servers_running_disk_based_diagnostics(
        &self,
    ) -> impl Iterator<Item = LanguageServerId> + '_ {
        self.language_server_statuses
            .iter()
            .filter_map(|(id, status)| {
                if status.has_pending_diagnostic_updates {
                    Some(*id)
                } else {
                    None
                }
            })
    }

    pub(crate) fn cancel_language_server_work_for_buffers(
        &mut self,
        buffers: impl IntoIterator<Item = Model<Buffer>>,
        cx: &mut ModelContext<Self>,
    ) {
        if let Some((client, project_id)) = self.upstream_client() {
            let request = client.request(proto::CancelLanguageServerWork {
                project_id,
                work: Some(proto::cancel_language_server_work::Work::Buffers(
                    proto::cancel_language_server_work::Buffers {
                        buffer_ids: buffers
                            .into_iter()
                            .map(|b| b.read(cx).remote_id().to_proto())
                            .collect(),
                    },
                )),
            });
            cx.background_executor()
                .spawn(request)
                .detach_and_log_err(cx);
        } else if let Some(local) = self.as_local() {
            let servers = buffers
                .into_iter()
                .flat_map(|buffer| {
                    buffer.update(cx, |buffer, cx| {
                        local.language_server_ids_for_buffer(buffer, cx).into_iter()
                    })
                })
                .collect::<HashSet<_>>();

            for server_id in servers {
                self.cancel_language_server_work(server_id, None, cx);
            }
        }
    }

    pub(crate) fn cancel_language_server_work(
        &mut self,
        server_id: LanguageServerId,
        token_to_cancel: Option<String>,
        cx: &mut ModelContext<Self>,
    ) {
        if let Some(local) = self.as_local() {
            let status = self.language_server_statuses.get(&server_id);
            let server = local.language_servers.get(&server_id);
            if let Some((LanguageServerState::Running { server, .. }, status)) = server.zip(status)
            {
                for (token, progress) in &status.pending_work {
                    if let Some(token_to_cancel) = token_to_cancel.as_ref() {
                        if token != token_to_cancel {
                            continue;
                        }
                    }
                    if progress.is_cancellable {
                        server
                            .notify::<lsp::notification::WorkDoneProgressCancel>(
                                WorkDoneProgressCancelParams {
                                    token: lsp::NumberOrString::String(token.clone()),
                                },
                            )
                            .ok();
                    }

                    if progress.is_cancellable {
                        server
                            .notify::<lsp::notification::WorkDoneProgressCancel>(
                                WorkDoneProgressCancelParams {
                                    token: lsp::NumberOrString::String(token.clone()),
                                },
                            )
                            .ok();
                    }
                }
            }
        } else if let Some((client, project_id)) = self.upstream_client() {
            let request = client.request(proto::CancelLanguageServerWork {
                project_id,
                work: Some(
                    proto::cancel_language_server_work::Work::LanguageServerWork(
                        proto::cancel_language_server_work::LanguageServerWork {
                            language_server_id: server_id.to_proto(),
                            token: token_to_cancel,
                        },
                    ),
                ),
            });
            cx.background_executor()
                .spawn(request)
                .detach_and_log_err(cx);
        }
    }

    fn register_supplementary_language_server(
        &mut self,
        id: LanguageServerId,
        name: LanguageServerName,
        server: Arc<LanguageServer>,
        cx: &mut ModelContext<Self>,
    ) {
        if let Some(local) = self.as_local_mut() {
            local
                .supplementary_language_servers
                .insert(id, (name.clone(), server));
            cx.emit(LspStoreEvent::LanguageServerAdded(id, name, None));
        }
    }

    fn unregister_supplementary_language_server(
        &mut self,
        id: LanguageServerId,
        cx: &mut ModelContext<Self>,
    ) {
        if let Some(local) = self.as_local_mut() {
            local.supplementary_language_servers.remove(&id);
            cx.emit(LspStoreEvent::LanguageServerRemoved(id));
        }
    }

    pub(crate) fn supplementary_language_servers(
        &self,
    ) -> impl '_ + Iterator<Item = (LanguageServerId, LanguageServerName)> {
        self.as_local().into_iter().flat_map(|local| {
            local
                .supplementary_language_servers
                .iter()
                .map(|(id, (name, _))| (*id, name.clone()))
        })
    }

    pub fn language_server_adapter_for_id(
        &self,
        id: LanguageServerId,
    ) -> Option<Arc<CachedLspAdapter>> {
        self.as_local()
            .and_then(|local| local.language_servers.get(&id))
            .and_then(|language_server_state| match language_server_state {
                LanguageServerState::Running { adapter, .. } => Some(adapter.clone()),
                _ => None,
            })
    }

    pub(super) fn update_local_worktree_language_servers(
        &mut self,
        worktree_handle: &Model<Worktree>,
        changes: &[(Arc<Path>, ProjectEntryId, PathChange)],
        cx: &mut ModelContext<Self>,
    ) {
        if changes.is_empty() {
            return;
        }

        let Some(local) = self.as_local() else { return };

        local.prettier_store.update(cx, |prettier_store, cx| {
            prettier_store.update_prettier_settings(&worktree_handle, changes, cx)
        });

        let worktree_id = worktree_handle.read(cx).id();
        let mut language_server_ids = local
            .language_server_ids
            .iter()
            .flat_map(|((server_worktree, _), server_ids)| {
                server_ids
                    .iter()
                    .filter_map(|server_id| server_worktree.eq(&worktree_id).then(|| *server_id))
            })
            .collect::<Vec<_>>();
        language_server_ids.sort();
        language_server_ids.dedup();

        let abs_path = worktree_handle.read(cx).abs_path();
        for server_id in &language_server_ids {
            if let Some(LanguageServerState::Running { server, .. }) =
                local.language_servers.get(server_id)
            {
                if let Some(watched_paths) = local
                    .language_server_watched_paths
                    .get(server_id)
                    .and_then(|paths| paths.worktree_paths.get(&worktree_id))
                {
                    let params = lsp::DidChangeWatchedFilesParams {
                        changes: changes
                            .iter()
                            .filter_map(|(path, _, change)| {
                                if !watched_paths.is_match(path) {
                                    return None;
                                }
                                let typ = match change {
                                    PathChange::Loaded => return None,
                                    PathChange::Added => lsp::FileChangeType::CREATED,
                                    PathChange::Removed => lsp::FileChangeType::DELETED,
                                    PathChange::Updated => lsp::FileChangeType::CHANGED,
                                    PathChange::AddedOrUpdated => lsp::FileChangeType::CHANGED,
                                };
                                Some(lsp::FileEvent {
                                    uri: lsp::Url::from_file_path(abs_path.join(path)).unwrap(),
                                    typ,
                                })
                            })
                            .collect(),
                    };
                    if !params.changes.is_empty() {
                        server
                            .notify::<lsp::notification::DidChangeWatchedFiles>(params)
                            .log_err();
                    }
                }
            }
        }
    }

    pub fn wait_for_remote_buffer(
        &mut self,
        id: BufferId,
        cx: &mut ModelContext<Self>,
    ) -> Task<Result<Model<Buffer>>> {
        self.buffer_store.update(cx, |buffer_store, cx| {
            buffer_store.wait_for_remote_buffer(id, cx)
        })
    }

    fn serialize_symbol(symbol: &Symbol) -> proto::Symbol {
        proto::Symbol {
            language_server_name: symbol.language_server_name.0.to_string(),
            source_worktree_id: symbol.source_worktree_id.to_proto(),
            language_server_id: symbol.source_language_server_id.to_proto(),
            worktree_id: symbol.path.worktree_id.to_proto(),
            path: symbol.path.path.to_string_lossy().to_string(),
            name: symbol.name.clone(),
            kind: unsafe { mem::transmute::<lsp::SymbolKind, i32>(symbol.kind) },
            start: Some(proto::PointUtf16 {
                row: symbol.range.start.0.row,
                column: symbol.range.start.0.column,
            }),
            end: Some(proto::PointUtf16 {
                row: symbol.range.end.0.row,
                column: symbol.range.end.0.column,
            }),
            signature: symbol.signature.to_vec(),
        }
    }

    fn deserialize_symbol(serialized_symbol: proto::Symbol) -> Result<CoreSymbol> {
        let source_worktree_id = WorktreeId::from_proto(serialized_symbol.source_worktree_id);
        let worktree_id = WorktreeId::from_proto(serialized_symbol.worktree_id);
        let kind = unsafe { mem::transmute::<i32, lsp::SymbolKind>(serialized_symbol.kind) };
        let path = ProjectPath {
            worktree_id,
            path: PathBuf::from(serialized_symbol.path).into(),
        };

        let start = serialized_symbol
            .start
            .ok_or_else(|| anyhow!("invalid start"))?;
        let end = serialized_symbol
            .end
            .ok_or_else(|| anyhow!("invalid end"))?;
        Ok(CoreSymbol {
            language_server_name: LanguageServerName(serialized_symbol.language_server_name.into()),
            source_worktree_id,
            source_language_server_id: LanguageServerId::from_proto(
                serialized_symbol.language_server_id,
            ),
            path,
            name: serialized_symbol.name,
            range: Unclipped(PointUtf16::new(start.row, start.column))
                ..Unclipped(PointUtf16::new(end.row, end.column)),
            kind,
            signature: serialized_symbol
                .signature
                .try_into()
                .map_err(|_| anyhow!("invalid signature"))?,
        })
    }

    pub(crate) fn serialize_completion(completion: &CoreCompletion) -> proto::Completion {
        proto::Completion {
            old_start: Some(serialize_anchor(&completion.old_range.start)),
            old_end: Some(serialize_anchor(&completion.old_range.end)),
            new_text: completion.new_text.clone(),
            server_id: completion.server_id.0 as u64,
            lsp_completion: serde_json::to_vec(&completion.lsp_completion).unwrap(),
            resolved: completion.resolved,
        }
    }

    pub(crate) fn deserialize_completion(completion: proto::Completion) -> Result<CoreCompletion> {
        let old_start = completion
            .old_start
            .and_then(deserialize_anchor)
            .ok_or_else(|| anyhow!("invalid old start"))?;
        let old_end = completion
            .old_end
            .and_then(deserialize_anchor)
            .ok_or_else(|| anyhow!("invalid old end"))?;
        let lsp_completion = serde_json::from_slice(&completion.lsp_completion)?;

        Ok(CoreCompletion {
            old_range: old_start..old_end,
            new_text: completion.new_text,
            server_id: LanguageServerId(completion.server_id as usize),
            lsp_completion,
            resolved: completion.resolved,
        })
    }

    pub(crate) fn serialize_code_action(action: &CodeAction) -> proto::CodeAction {
        proto::CodeAction {
            server_id: action.server_id.0 as u64,
            start: Some(serialize_anchor(&action.range.start)),
            end: Some(serialize_anchor(&action.range.end)),
            lsp_action: serde_json::to_vec(&action.lsp_action).unwrap(),
        }
    }

    pub(crate) fn deserialize_code_action(action: proto::CodeAction) -> Result<CodeAction> {
        let start = action
            .start
            .and_then(deserialize_anchor)
            .ok_or_else(|| anyhow!("invalid start"))?;
        let end = action
            .end
            .and_then(deserialize_anchor)
            .ok_or_else(|| anyhow!("invalid end"))?;
        let lsp_action = serde_json::from_slice(&action.lsp_action)?;
        Ok(CodeAction {
            server_id: LanguageServerId(action.server_id as usize),
            range: start..end,
            lsp_action,
        })
    }

    fn update_last_formatting_failure<T>(&mut self, formatting_result: &anyhow::Result<T>) {
        match &formatting_result {
            Ok(_) => self.last_formatting_failure = None,
            Err(error) => {
                let error_string = format!("{error:#}");
                log::error!("Formatting failed: {error_string}");
                self.last_formatting_failure
                    .replace(error_string.lines().join(" "));
            }
        }
    }
}

impl EventEmitter<LspStoreEvent> for LspStore {}

fn remove_empty_hover_blocks(mut hover: Hover) -> Option<Hover> {
    hover
        .contents
        .retain(|hover_block| !hover_block.text.trim().is_empty());
    if hover.contents.is_empty() {
        None
    } else {
        Some(hover)
    }
}

async fn populate_labels_for_completions(
    mut new_completions: Vec<CoreCompletion>,
    language_registry: &Arc<LanguageRegistry>,
    language: Option<Arc<Language>>,
    lsp_adapter: Option<Arc<CachedLspAdapter>>,
    completions: &mut Vec<Completion>,
) {
    let lsp_completions = new_completions
        .iter_mut()
        .map(|completion| mem::take(&mut completion.lsp_completion))
        .collect::<Vec<_>>();

    let labels = if let Some((language, lsp_adapter)) = language.as_ref().zip(lsp_adapter) {
        lsp_adapter
            .labels_for_completions(&lsp_completions, language)
            .await
            .log_err()
            .unwrap_or_default()
    } else {
        Vec::new()
    };

    for ((completion, lsp_completion), label) in new_completions
        .into_iter()
        .zip(lsp_completions)
        .zip(labels.into_iter().chain(iter::repeat(None)))
    {
        let documentation = if let Some(docs) = &lsp_completion.documentation {
            Some(prepare_completion_documentation(docs, language_registry, language.clone()).await)
        } else {
            None
        };

        completions.push(Completion {
            old_range: completion.old_range,
            new_text: completion.new_text,
            label: label.unwrap_or_else(|| {
                CodeLabel::plain(
                    lsp_completion.label.clone(),
                    lsp_completion.filter_text.as_deref(),
                )
            }),
            server_id: completion.server_id,
            documentation,
            lsp_completion,
            confirm: None,
            resolved: false,
        })
    }
}

#[derive(Debug)]
pub enum LanguageServerToQuery {
    Primary,
    Other(LanguageServerId),
}

#[derive(Default)]
struct RenamePathsWatchedForServer {
    did_rename: Vec<RenameActionPredicate>,
    will_rename: Vec<RenameActionPredicate>,
}

impl RenamePathsWatchedForServer {
    fn with_did_rename_patterns(
        mut self,
        did_rename: Option<&FileOperationRegistrationOptions>,
    ) -> Self {
        if let Some(did_rename) = did_rename {
            self.did_rename = did_rename
                .filters
                .iter()
                .filter_map(|filter| filter.try_into().log_err())
                .collect();
        }
        self
    }
    fn with_will_rename_patterns(
        mut self,
        will_rename: Option<&FileOperationRegistrationOptions>,
    ) -> Self {
        if let Some(will_rename) = will_rename {
            self.will_rename = will_rename
                .filters
                .iter()
                .filter_map(|filter| filter.try_into().log_err())
                .collect();
        }
        self
    }

    fn should_send_did_rename(&self, path: &str, is_dir: bool) -> bool {
        self.did_rename.iter().any(|pred| pred.eval(path, is_dir))
    }
    fn should_send_will_rename(&self, path: &str, is_dir: bool) -> bool {
        self.will_rename.iter().any(|pred| pred.eval(path, is_dir))
    }
}

impl TryFrom<&FileOperationFilter> for RenameActionPredicate {
    type Error = globset::Error;
    fn try_from(ops: &FileOperationFilter) -> Result<Self, globset::Error> {
        Ok(Self {
            kind: ops.pattern.matches.clone(),
            glob: GlobBuilder::new(&ops.pattern.glob)
                .case_insensitive(
                    ops.pattern
                        .options
                        .as_ref()
                        .map_or(false, |ops| ops.ignore_case.unwrap_or(false)),
                )
                .build()?
                .compile_matcher(),
        })
    }
}
struct RenameActionPredicate {
    glob: GlobMatcher,
    kind: Option<FileOperationPatternKind>,
}

impl RenameActionPredicate {
    // Returns true if language server should be notified
    fn eval(&self, path: &str, is_dir: bool) -> bool {
        self.kind.as_ref().map_or(true, |kind| {
            let expected_kind = if is_dir {
                FileOperationPatternKind::Folder
            } else {
                FileOperationPatternKind::File
            };
            kind == &expected_kind
        }) && self.glob.is_match(path)
    }
}

#[derive(Default)]
struct LanguageServerWatchedPaths {
    worktree_paths: HashMap<WorktreeId, GlobSet>,
    abs_paths: HashMap<Arc<Path>, (GlobSet, Task<()>)>,
}

#[derive(Default)]
struct LanguageServerWatchedPathsBuilder {
    worktree_paths: HashMap<WorktreeId, GlobSet>,
    abs_paths: HashMap<Arc<Path>, GlobSet>,
}

impl LanguageServerWatchedPathsBuilder {
    fn watch_worktree(&mut self, worktree_id: WorktreeId, glob_set: GlobSet) {
        self.worktree_paths.insert(worktree_id, glob_set);
    }
    fn watch_abs_path(&mut self, path: Arc<Path>, glob_set: GlobSet) {
        self.abs_paths.insert(path, glob_set);
    }
    fn build(
        self,
        fs: Arc<dyn Fs>,
        language_server_id: LanguageServerId,
        cx: &mut ModelContext<LspStore>,
    ) -> LanguageServerWatchedPaths {
        let project = cx.weak_model();

        const LSP_ABS_PATH_OBSERVE: Duration = Duration::from_millis(100);
        let abs_paths = self
            .abs_paths
            .into_iter()
            .map(|(abs_path, globset)| {
                let task = cx.spawn({
                    let abs_path = abs_path.clone();
                    let fs = fs.clone();

                    let lsp_store = project.clone();
                    |_, mut cx| async move {
                        maybe!(async move {
                            let mut push_updates = fs.watch(&abs_path, LSP_ABS_PATH_OBSERVE).await;
                            while let Some(update) = push_updates.0.next().await {
                                let action = lsp_store
                                    .update(&mut cx, |this, _| {
                                        let Some(local) = this.as_local() else {
                                            return ControlFlow::Break(());
                                        };
                                        let Some(watcher) = local
                                            .language_server_watched_paths
                                            .get(&language_server_id)
                                        else {
                                            return ControlFlow::Break(());
                                        };
                                        let (globs, _) = watcher.abs_paths.get(&abs_path).expect(
                                            "Watched abs path is not registered with a watcher",
                                        );
                                        let matching_entries = update
                                            .into_iter()
                                            .filter(|event| globs.is_match(&event.path))
                                            .collect::<Vec<_>>();
                                        this.lsp_notify_abs_paths_changed(
                                            language_server_id,
                                            matching_entries,
                                        );
                                        ControlFlow::Continue(())
                                    })
                                    .ok()?;

                                if action.is_break() {
                                    break;
                                }
                            }
                            Some(())
                        })
                        .await;
                    }
                });
                (abs_path, (globset, task))
            })
            .collect();
        LanguageServerWatchedPaths {
            worktree_paths: self.worktree_paths,
            abs_paths,
        }
    }
}

struct LspBufferSnapshot {
    version: i32,
    snapshot: TextBufferSnapshot,
}

/// A prompt requested by LSP server.
#[derive(Clone, Debug)]
pub struct LanguageServerPromptRequest {
    pub level: PromptLevel,
    pub message: String,
    pub actions: Vec<MessageActionItem>,
    pub lsp_name: String,
    pub(crate) response_channel: Sender<MessageActionItem>,
}

impl LanguageServerPromptRequest {
    pub async fn respond(self, index: usize) -> Option<()> {
        if let Some(response) = self.actions.into_iter().nth(index) {
            self.response_channel.send(response).await.ok()
        } else {
            None
        }
    }
}
impl PartialEq for LanguageServerPromptRequest {
    fn eq(&self, other: &Self) -> bool {
        self.message == other.message && self.actions == other.actions
    }
}

#[derive(Clone, Debug, PartialEq)]
pub enum LanguageServerLogType {
    Log(MessageType),
    Trace(Option<String>),
}

impl LanguageServerLogType {
    pub fn to_proto(&self) -> proto::language_server_log::LogType {
        match self {
            Self::Log(log_type) => {
                let message_type = match *log_type {
                    MessageType::ERROR => 1,
                    MessageType::WARNING => 2,
                    MessageType::INFO => 3,
                    MessageType::LOG => 4,
                    other => {
                        log::warn!("Unknown lsp log message type: {:?}", other);
                        4
                    }
                };
                proto::language_server_log::LogType::LogMessageType(message_type)
            }
            Self::Trace(message) => {
                proto::language_server_log::LogType::LogTrace(proto::LspLogTrace {
                    message: message.clone(),
                })
            }
        }
    }

    pub fn from_proto(log_type: proto::language_server_log::LogType) -> Self {
        match log_type {
            proto::language_server_log::LogType::LogMessageType(message_type) => {
                Self::Log(match message_type {
                    1 => MessageType::ERROR,
                    2 => MessageType::WARNING,
                    3 => MessageType::INFO,
                    4 => MessageType::LOG,
                    _ => MessageType::LOG,
                })
            }
            proto::language_server_log::LogType::LogTrace(trace) => Self::Trace(trace.message),
        }
    }
}

pub enum LanguageServerState {
    Starting(Task<Option<Arc<LanguageServer>>>),

    Running {
        language: LanguageName,
        adapter: Arc<CachedLspAdapter>,
        server: Arc<LanguageServer>,
        simulate_disk_based_diagnostics_completion: Option<Task<()>>,
    },
}

impl std::fmt::Debug for LanguageServerState {
    fn fmt(&self, f: &mut std::fmt::Formatter<'_>) -> std::fmt::Result {
        match self {
            LanguageServerState::Starting(_) => {
                f.debug_struct("LanguageServerState::Starting").finish()
            }
            LanguageServerState::Running { language, .. } => f
                .debug_struct("LanguageServerState::Running")
                .field("language", &language)
                .finish(),
        }
    }
}

#[derive(Clone, Debug, Serialize)]
pub struct LanguageServerProgress {
    pub is_disk_based_diagnostics_progress: bool,
    pub is_cancellable: bool,
    pub title: Option<String>,
    pub message: Option<String>,
    pub percentage: Option<usize>,
    #[serde(skip_serializing)]
    pub last_update_at: Instant,
}

#[derive(Copy, Clone, Debug, Default, PartialEq, Serialize)]
pub struct DiagnosticSummary {
    pub error_count: usize,
    pub warning_count: usize,
}

impl DiagnosticSummary {
    pub fn new<'a, T: 'a>(diagnostics: impl IntoIterator<Item = &'a DiagnosticEntry<T>>) -> Self {
        let mut this = Self {
            error_count: 0,
            warning_count: 0,
        };

        for entry in diagnostics {
            if entry.diagnostic.is_primary {
                match entry.diagnostic.severity {
                    DiagnosticSeverity::ERROR => this.error_count += 1,
                    DiagnosticSeverity::WARNING => this.warning_count += 1,
                    _ => {}
                }
            }
        }

        this
    }

    pub fn is_empty(&self) -> bool {
        self.error_count == 0 && self.warning_count == 0
    }

    pub fn to_proto(
        &self,
        language_server_id: LanguageServerId,
        path: &Path,
    ) -> proto::DiagnosticSummary {
        proto::DiagnosticSummary {
            path: path.to_string_lossy().to_string(),
            language_server_id: language_server_id.0 as u64,
            error_count: self.error_count as u32,
            warning_count: self.warning_count as u32,
        }
    }
}

fn glob_literal_prefix(glob: &str) -> &str {
    let is_absolute = glob.starts_with(path::MAIN_SEPARATOR);

    let mut literal_end = is_absolute as usize;
    for (i, part) in glob.split(path::MAIN_SEPARATOR).enumerate() {
        if part.contains(['*', '?', '{', '}']) {
            break;
        } else {
            if i > 0 {
                // Account for separator prior to this part
                literal_end += path::MAIN_SEPARATOR.len_utf8();
            }
            literal_end += part.len();
        }
    }
    let literal_end = literal_end.min(glob.len());
    &glob[..literal_end]
}

pub struct SshLspAdapter {
    name: LanguageServerName,
    binary: LanguageServerBinary,
    initialization_options: Option<String>,
    code_action_kinds: Option<Vec<CodeActionKind>>,
}

impl SshLspAdapter {
    pub fn new(
        name: LanguageServerName,
        binary: LanguageServerBinary,
        initialization_options: Option<String>,
        code_action_kinds: Option<String>,
    ) -> Self {
        Self {
            name,
            binary,
            initialization_options,
            code_action_kinds: code_action_kinds
                .as_ref()
                .and_then(|c| serde_json::from_str(c).ok()),
        }
    }
}

#[async_trait(?Send)]
impl LspAdapter for SshLspAdapter {
    fn name(&self) -> LanguageServerName {
        self.name.clone()
    }

    async fn initialization_options(
        self: Arc<Self>,
        _: &Arc<dyn LspAdapterDelegate>,
    ) -> Result<Option<serde_json::Value>> {
        let Some(options) = &self.initialization_options else {
            return Ok(None);
        };
        let result = serde_json::from_str(options)?;
        Ok(result)
    }

    fn code_action_kinds(&self) -> Option<Vec<CodeActionKind>> {
        self.code_action_kinds.clone()
    }

    async fn check_if_user_installed(
        &self,
        _: &dyn LspAdapterDelegate,
        _: Arc<dyn LanguageToolchainStore>,
        _: &AsyncAppContext,
    ) -> Option<LanguageServerBinary> {
        Some(self.binary.clone())
    }

    async fn cached_server_binary(
        &self,
        _: PathBuf,
        _: &dyn LspAdapterDelegate,
    ) -> Option<LanguageServerBinary> {
        None
    }

    async fn fetch_latest_server_version(
        &self,
        _: &dyn LspAdapterDelegate,
    ) -> Result<Box<dyn 'static + Send + Any>> {
        anyhow::bail!("SshLspAdapter does not support fetch_latest_server_version")
    }

    async fn fetch_server_binary(
        &self,
        _: Box<dyn 'static + Send + Any>,
        _: PathBuf,
        _: &dyn LspAdapterDelegate,
    ) -> Result<LanguageServerBinary> {
        anyhow::bail!("SshLspAdapter does not support fetch_server_binary")
    }
}

pub fn language_server_settings<'a, 'b: 'a>(
    delegate: &'a dyn LspAdapterDelegate,
    language: &LanguageServerName,
    cx: &'b AppContext,
) -> Option<&'a LspSettings> {
    ProjectSettings::get(
        Some(SettingsLocation {
            worktree_id: delegate.worktree_id(),
            path: delegate.worktree_root_path(),
        }),
        cx,
    )
    .lsp
    .get(language)
}

pub struct LocalLspAdapterDelegate {
    lsp_store: WeakModel<LspStore>,
    worktree: worktree::Snapshot,
    fs: Arc<dyn Fs>,
    http_client: Arc<dyn HttpClient>,
    language_registry: Arc<LanguageRegistry>,
    load_shell_env_task: Shared<Task<Option<HashMap<String, String>>>>,
}

impl LocalLspAdapterDelegate {
    pub fn new(
        language_registry: Arc<LanguageRegistry>,
        environment: &Model<ProjectEnvironment>,
        lsp_store: WeakModel<LspStore>,
        worktree: &Model<Worktree>,
        http_client: Arc<dyn HttpClient>,
        fs: Arc<dyn Fs>,
        cx: &mut ModelContext<LspStore>,
    ) -> Arc<Self> {
        let worktree_id = worktree.read(cx).id();
        let worktree_abs_path = worktree.read(cx).abs_path();
        let load_shell_env_task = environment.update(cx, |env, cx| {
            env.get_environment(Some(worktree_id), Some(worktree_abs_path), cx)
        });

        Arc::new(Self {
            lsp_store,
            worktree: worktree.read(cx).snapshot(),
            fs,
            http_client,
            language_registry,
            load_shell_env_task,
        })
    }
}

#[async_trait]
impl LspAdapterDelegate for LocalLspAdapterDelegate {
    fn show_notification(&self, message: &str, cx: &mut AppContext) {
        self.lsp_store
            .update(cx, |_, cx| {
                cx.emit(LspStoreEvent::Notification(message.to_owned()))
            })
            .ok();
    }

    fn http_client(&self) -> Arc<dyn HttpClient> {
        self.http_client.clone()
    }

    fn worktree_id(&self) -> WorktreeId {
        self.worktree.id()
    }

    fn worktree_root_path(&self) -> &Path {
        self.worktree.abs_path().as_ref()
    }

    async fn shell_env(&self) -> HashMap<String, String> {
        let task = self.load_shell_env_task.clone();
        task.await.unwrap_or_default()
    }

    async fn npm_package_installed_version(
        &self,
        package_name: &str,
    ) -> Result<Option<(PathBuf, String)>> {
        let local_package_directory = self.worktree_root_path();
        let node_modules_directory = local_package_directory.join("node_modules");

        if let Some(version) =
            read_package_installed_version(node_modules_directory.clone(), package_name).await?
        {
            return Ok(Some((node_modules_directory, version)));
        }
        let Some(npm) = self.which("npm".as_ref()).await else {
            log::warn!(
                "Failed to find npm executable for {:?}",
                local_package_directory
            );
            return Ok(None);
        };

        let env = self.shell_env().await;
        let output = util::command::new_smol_command(&npm)
            .args(["root", "-g"])
            .envs(env)
            .current_dir(local_package_directory)
            .output()
            .await?;
        let global_node_modules =
            PathBuf::from(String::from_utf8_lossy(&output.stdout).to_string());

        if let Some(version) =
            read_package_installed_version(global_node_modules.clone(), package_name).await?
        {
            return Ok(Some((global_node_modules, version)));
        }
        return Ok(None);
    }

    #[cfg(not(target_os = "windows"))]
    async fn which(&self, command: &OsStr) -> Option<PathBuf> {
        let worktree_abs_path = self.worktree.abs_path();
        let shell_path = self.shell_env().await.get("PATH").cloned();
        which::which_in(command, shell_path.as_ref(), worktree_abs_path).ok()
    }

    #[cfg(target_os = "windows")]
    async fn which(&self, command: &OsStr) -> Option<PathBuf> {
        // todo(windows) Getting the shell env variables in a current directory on Windows is more complicated than other platforms
        //               there isn't a 'default shell' necessarily. The closest would be the default profile on the windows terminal
        //               SEE: https://learn.microsoft.com/en-us/windows/terminal/customize-settings/startup
        which::which(command).ok()
    }

    async fn try_exec(&self, command: LanguageServerBinary) -> Result<()> {
        let working_dir = self.worktree_root_path();
        let output = util::command::new_smol_command(&command.path)
            .args(command.arguments)
            .envs(command.env.clone().unwrap_or_default())
            .current_dir(working_dir)
            .output()
            .await?;

        if output.status.success() {
            return Ok(());
        }
        Err(anyhow!(
            "{}, stdout: {:?}, stderr: {:?}",
            output.status,
            String::from_utf8_lossy(&output.stdout),
            String::from_utf8_lossy(&output.stderr)
        ))
    }

    fn update_status(
        &self,
        server_name: LanguageServerName,
        status: language::LanguageServerBinaryStatus,
    ) {
        self.language_registry
            .update_lsp_status(server_name, status);
    }

    async fn language_server_download_dir(&self, name: &LanguageServerName) -> Option<Arc<Path>> {
        let dir = self.language_registry.language_server_download_dir(name)?;

        if !dir.exists() {
            smol::fs::create_dir_all(&dir)
                .await
                .context("failed to create container directory")
                .log_err()?;
        }

        Some(dir)
    }

    async fn read_text_file(&self, path: PathBuf) -> Result<String> {
        let entry = self
            .worktree
            .entry_for_path(&path)
            .with_context(|| format!("no worktree entry for path {path:?}"))?;
        let abs_path = self
            .worktree
            .absolutize(&entry.path)
            .with_context(|| format!("cannot absolutize path {path:?}"))?;

        self.fs.load(&abs_path).await
    }
}

async fn populate_labels_for_symbols(
    symbols: Vec<CoreSymbol>,
    language_registry: &Arc<LanguageRegistry>,
    default_language: Option<LanguageName>,
    lsp_adapter: Option<Arc<CachedLspAdapter>>,
    output: &mut Vec<Symbol>,
) {
    #[allow(clippy::mutable_key_type)]
    let mut symbols_by_language = HashMap::<Option<Arc<Language>>, Vec<CoreSymbol>>::default();

    let mut unknown_path = None;
    for symbol in symbols {
        let language = language_registry
            .language_for_file_path(&symbol.path.path)
            .await
            .ok()
            .or_else(|| {
                unknown_path.get_or_insert(symbol.path.path.clone());
                default_language.as_ref().and_then(|name| {
                    language_registry
                        .language_for_name(&name.0)
                        .now_or_never()?
                        .ok()
                })
            });
        symbols_by_language
            .entry(language)
            .or_default()
            .push(symbol);
    }

    if let Some(unknown_path) = unknown_path {
        log::info!(
            "no language found for symbol path {}",
            unknown_path.display()
        );
    }

    let mut label_params = Vec::new();
    for (language, mut symbols) in symbols_by_language {
        label_params.clear();
        label_params.extend(
            symbols
                .iter_mut()
                .map(|symbol| (mem::take(&mut symbol.name), symbol.kind)),
        );

        let mut labels = Vec::new();
        if let Some(language) = language {
            let lsp_adapter = lsp_adapter.clone().or_else(|| {
                language_registry
                    .lsp_adapters(&language.name())
                    .first()
                    .cloned()
            });
            if let Some(lsp_adapter) = lsp_adapter {
                labels = lsp_adapter
                    .labels_for_symbols(&label_params, &language)
                    .await
                    .log_err()
                    .unwrap_or_default();
            }
        }

        for ((symbol, (name, _)), label) in symbols
            .into_iter()
            .zip(label_params.drain(..))
            .zip(labels.into_iter().chain(iter::repeat(None)))
        {
            output.push(Symbol {
                language_server_name: symbol.language_server_name,
                source_worktree_id: symbol.source_worktree_id,
                source_language_server_id: symbol.source_language_server_id,
                path: symbol.path,
                label: label.unwrap_or_else(|| CodeLabel::plain(name.clone(), None)),
                name,
                kind: symbol.kind,
                range: symbol.range,
                signature: symbol.signature,
            });
        }
    }
}

fn include_text(server: &lsp::LanguageServer) -> Option<bool> {
    match server.capabilities().text_document_sync.as_ref()? {
        lsp::TextDocumentSyncCapability::Kind(kind) => match *kind {
            lsp::TextDocumentSyncKind::NONE => None,
            lsp::TextDocumentSyncKind::FULL => Some(true),
            lsp::TextDocumentSyncKind::INCREMENTAL => Some(false),
            _ => None,
        },
        lsp::TextDocumentSyncCapability::Options(options) => match options.save.as_ref()? {
            lsp::TextDocumentSyncSaveOptions::Supported(supported) => {
                if *supported {
                    Some(true)
                } else {
                    None
                }
            }
            lsp::TextDocumentSyncSaveOptions::SaveOptions(save_options) => {
                Some(save_options.include_text.unwrap_or(false))
            }
        },
    }
}

#[cfg(test)]
#[test]
fn test_glob_literal_prefix() {
    assert_eq!(glob_literal_prefix("**/*.js"), "");
    assert_eq!(glob_literal_prefix("node_modules/**/*.js"), "node_modules");
    assert_eq!(glob_literal_prefix("foo/{bar,baz}.js"), "foo");
    assert_eq!(glob_literal_prefix("foo/bar/baz.js"), "foo/bar/baz.js");
}<|MERGE_RESOLUTION|>--- conflicted
+++ resolved
@@ -5708,10 +5708,9 @@
 
         let snapshot = buffer.read(cx).snapshot();
         let scope = position.and_then(|position| snapshot.language_scope_at(position));
-<<<<<<< HEAD
+
         let server_ids = buffer.update(cx, |buffer, cx| {
-            self.as_local()
-                .unwrap()
+            local
                 .language_servers_for_buffer(buffer, cx)
                 .filter(|(adapter, _)| {
                     scope
@@ -5722,18 +5721,6 @@
                 .map(|(_, server)| server.server_id())
                 .collect::<Vec<_>>()
         });
-=======
-        let server_ids = local
-            .language_servers_for_buffer(buffer.read(cx), cx)
-            .filter(|(adapter, _)| {
-                scope
-                    .as_ref()
-                    .map(|scope| scope.language_allowed(&adapter.name))
-                    .unwrap_or(true)
-            })
-            .map(|(_, server)| server.server_id())
-            .collect::<Vec<_>>();
->>>>>>> 6f2b8823
 
         let mut response_results = server_ids
             .into_iter()
