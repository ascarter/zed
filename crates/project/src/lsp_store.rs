--- conflicted
+++ resolved
@@ -300,17 +300,13 @@
                                 settings: workspace_config,
                             });
                         let language_server = cx
-<<<<<<< HEAD
-                            .update(|cx| language_server.initialize(initialization_params, cx))?
-=======
                             .update(|cx| {
                                 language_server.initialize(
-                                    Some(initialization_params),
+                                    initialization_params,
                                     did_change_configuration_params.clone(),
                                     cx,
                                 )
                             })?
->>>>>>> 93f117b2
                             .await
                             .inspect_err(|_| {
                                 if let Some(this) = this.upgrade() {
@@ -2069,11 +2065,10 @@
                 None => continue,
             };
 
-<<<<<<< HEAD
             for server in servers {
                 server
                     .notify::<lsp::notification::DidOpenTextDocument>(
-                        lsp::DidOpenTextDocumentParams {
+                        &lsp::DidOpenTextDocumentParams {
                             text_document: lsp::TextDocumentItem::new(
                                 uri.clone(),
                                 adapter.language_id(&language.name()),
@@ -2083,18 +2078,6 @@
                         },
                     )
                     .log_err();
-=======
-            server
-                .notify::<lsp::notification::DidOpenTextDocument>(&lsp::DidOpenTextDocumentParams {
-                    text_document: lsp::TextDocumentItem::new(
-                        uri.clone(),
-                        adapter.language_id(&language.name()),
-                        0,
-                        initial_snapshot.text(),
-                    ),
-                })
-                .log_err();
->>>>>>> 93f117b2
 
                 let snapshot = LspBufferSnapshot {
                     version: 0,
