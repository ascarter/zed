//! This module defines where the text should be displayed in an [`Editor`][Editor].
//!
//! Not literally though - rendering, layout and all that jazz is a responsibility of [`EditorElement`][EditorElement].
//! Instead, [`DisplayMap`] decides where Inlays/Inlay hints are displayed, when
//! to apply a soft wrap, where to add fold indicators, whether there are any tabs in the buffer that
//! we display as spaces and where to display custom blocks (like diagnostics).
//! Seems like a lot? That's because it is. [`DisplayMap`] is conceptually made up
//! of several smaller structures that form a hierarchy (starting at the bottom):
//! - [`InlayMap`] that decides where the [`Inlay`]s should be displayed.
//! - [`FoldMap`] that decides where the fold indicators should be; it also tracks parts of a source file that are currently folded.
//! - [`TabMap`] that keeps track of hard tabs in a buffer.
//! - [`WrapMap`] that handles soft wrapping.
//! - [`BlockMap`] that tracks custom blocks such as diagnostics that should be displayed within buffer.
//! - [`DisplayMap`] that adds background highlights to the regions of text.
//!   Each one of those builds on top of preceding map.
//!
//! [Editor]: crate::Editor
//! [EditorElement]: crate::element::EditorElement

mod block_map;
mod crease_map;
mod custom_highlights;
mod fold_map;
mod inlay_map;
pub(crate) mod invisibles;
mod tab_map;
mod wrap_map;

use crate::{
    hover_links::InlayHighlight, movement::TextLayoutDetails, EditorStyle, InlayId, RowExt,
};
pub use block_map::{
<<<<<<< HEAD
    Block, BlockChunks as DisplayChunks, BlockContext, BlockId, BlockMap, BlockPlacement,
    BlockPoint, BlockProperties, BlockRows, BlockStyle, CustomBlockId, RenderBlock,
=======
    Block, BlockBufferRows, BlockChunks as DisplayChunks, BlockContext, BlockId, BlockMap,
    BlockPlacement, BlockPoint, BlockProperties, BlockStyle, CustomBlockId, RenderBlock,
    StickyHeaderExcerpt,
>>>>>>> 40ecc38d
};
use block_map::{BlockRow, BlockSnapshot};
use collections::{HashMap, HashSet};
pub use crease_map::*;
pub use fold_map::{Fold, FoldId, FoldPlaceholder, FoldPoint};
use fold_map::{FoldMap, FoldSnapshot};
use gpui::{
    AnyElement, Font, HighlightStyle, LineLayout, Model, ModelContext, Pixels, UnderlineStyle,
};
pub use inlay_map::Inlay;
use inlay_map::{InlayMap, InlaySnapshot};
pub use inlay_map::{InlayOffset, InlayPoint};
use invisibles::{is_invisible, replacement};
use language::{
    language_settings::language_settings, ChunkRenderer, OffsetUtf16, Point,
    Subscription as BufferSubscription,
};
use lsp::DiagnosticSeverity;
use multi_buffer::{
    Anchor, AnchorRangeExt, MultiBuffer, MultiBufferPoint, MultiBufferRow, MultiBufferSnapshot,
    RowInfo, ToOffset, ToPoint,
};
use serde::Deserialize;
use std::{
    any::TypeId,
    borrow::Cow,
    fmt::Debug,
    iter,
    num::NonZeroU32,
    ops::{Add, Range, Sub},
    sync::Arc,
};
use sum_tree::{Bias, TreeMap};
use tab_map::{TabMap, TabSnapshot};
use text::LineIndent;
use ui::{px, SharedString, WindowContext};
use unicode_segmentation::UnicodeSegmentation;
use wrap_map::{WrapMap, WrapSnapshot};

#[derive(Copy, Clone, Debug, PartialEq, Eq)]
pub enum FoldStatus {
    Folded,
    Foldable,
}

pub type RenderFoldToggle = Arc<dyn Fn(FoldStatus, &mut WindowContext) -> AnyElement>;

pub trait ToDisplayPoint {
    fn to_display_point(&self, map: &DisplaySnapshot) -> DisplayPoint;
}

type TextHighlights = TreeMap<TypeId, Arc<(HighlightStyle, Vec<Range<Anchor>>)>>;
type InlayHighlights = TreeMap<TypeId, TreeMap<InlayId, (HighlightStyle, InlayHighlight)>>;

/// Decides how text in a [`MultiBuffer`] should be displayed in a buffer, handling inlay hints,
/// folding, hard tabs, soft wrapping, custom blocks (like diagnostics), and highlighting.
///
/// See the [module level documentation](self) for more information.
pub struct DisplayMap {
    /// The buffer that we are displaying.
    buffer: Model<MultiBuffer>,
    buffer_subscription: BufferSubscription,
    /// Decides where the [`Inlay`]s should be displayed.
    inlay_map: InlayMap,
    /// Decides where the fold indicators should be and tracks parts of a source file that are currently folded.
    fold_map: FoldMap,
    /// Keeps track of hard tabs in a buffer.
    tab_map: TabMap,
    /// Handles soft wrapping.
    wrap_map: Model<WrapMap>,
    /// Tracks custom blocks such as diagnostics that should be displayed within buffer.
    block_map: BlockMap,
    /// Regions of text that should be highlighted.
    text_highlights: TextHighlights,
    /// Regions of inlays that should be highlighted.
    inlay_highlights: InlayHighlights,
    /// A container for explicitly foldable ranges, which supersede indentation based fold range suggestions.
    crease_map: CreaseMap,
    pub(crate) fold_placeholder: FoldPlaceholder,
    pub clip_at_line_ends: bool,
    pub(crate) masked: bool,
}

impl DisplayMap {
    #[allow(clippy::too_many_arguments)]
    pub fn new(
        buffer: Model<MultiBuffer>,
        font: Font,
        font_size: Pixels,
        wrap_width: Option<Pixels>,
        show_excerpt_controls: bool,
        buffer_header_height: u32,
        excerpt_header_height: u32,
        excerpt_footer_height: u32,
        fold_placeholder: FoldPlaceholder,
        cx: &mut ModelContext<Self>,
    ) -> Self {
        let buffer_subscription = buffer.update(cx, |buffer, _| buffer.subscribe());

        let tab_size = Self::tab_size(&buffer, cx);
        let buffer_snapshot = buffer.read(cx).snapshot(cx);
        let crease_map = CreaseMap::new(&buffer_snapshot);
        let (inlay_map, snapshot) = InlayMap::new(buffer_snapshot);
        let (fold_map, snapshot) = FoldMap::new(snapshot);
        let (tab_map, snapshot) = TabMap::new(snapshot, tab_size);
        let (wrap_map, snapshot) = WrapMap::new(snapshot, font, font_size, wrap_width, cx);
        let block_map = BlockMap::new(
            snapshot,
            show_excerpt_controls,
            buffer_header_height,
            excerpt_header_height,
            excerpt_footer_height,
        );

        cx.observe(&wrap_map, |_, _, cx| cx.notify()).detach();

        DisplayMap {
            buffer,
            buffer_subscription,
            fold_map,
            inlay_map,
            tab_map,
            wrap_map,
            block_map,
            crease_map,
            fold_placeholder,
            text_highlights: Default::default(),
            inlay_highlights: Default::default(),
            clip_at_line_ends: false,
            masked: false,
        }
    }

    pub fn snapshot(&mut self, cx: &mut ModelContext<Self>) -> DisplaySnapshot {
        let buffer_snapshot = self.buffer.read(cx).snapshot(cx);
        let edits = self.buffer_subscription.consume().into_inner();
        let (inlay_snapshot, edits) = self.inlay_map.sync(buffer_snapshot, edits);
        let (fold_snapshot, edits) = self.fold_map.read(inlay_snapshot.clone(), edits);
        let tab_size = Self::tab_size(&self.buffer, cx);
        let (tab_snapshot, edits) = self.tab_map.sync(fold_snapshot.clone(), edits, tab_size);
        let (wrap_snapshot, edits) = self
            .wrap_map
            .update(cx, |map, cx| map.sync(tab_snapshot.clone(), edits, cx));
        let block_snapshot = self.block_map.read(wrap_snapshot.clone(), edits).snapshot;

        DisplaySnapshot {
            buffer_snapshot: self.buffer.read(cx).snapshot(cx),
            fold_snapshot,
            inlay_snapshot,
            tab_snapshot,
            wrap_snapshot,
            block_snapshot,
            crease_snapshot: self.crease_map.snapshot(),
            text_highlights: self.text_highlights.clone(),
            inlay_highlights: self.inlay_highlights.clone(),
            clip_at_line_ends: self.clip_at_line_ends,
            masked: self.masked,
            fold_placeholder: self.fold_placeholder.clone(),
        }
    }

    pub fn set_state(&mut self, other: &DisplaySnapshot, cx: &mut ModelContext<Self>) {
        self.fold(
            other
                .folds_in_range(0..other.buffer_snapshot.len())
                .map(|fold| {
                    Crease::simple(
                        fold.range.to_offset(&other.buffer_snapshot),
                        fold.placeholder.clone(),
                    )
                })
                .collect(),
            cx,
        );
    }

    /// Creates folds for the given creases.
    pub fn fold<T: Clone + ToOffset>(
        &mut self,
        creases: Vec<Crease<T>>,
        cx: &mut ModelContext<Self>,
    ) {
        let buffer_snapshot = self.buffer.read(cx).snapshot(cx);
        let edits = self.buffer_subscription.consume().into_inner();
        let tab_size = Self::tab_size(&self.buffer, cx);
        let (snapshot, edits) = self.inlay_map.sync(buffer_snapshot.clone(), edits);
        let (mut fold_map, snapshot, edits) = self.fold_map.write(snapshot, edits);
        let (snapshot, edits) = self.tab_map.sync(snapshot, edits, tab_size);
        let (snapshot, edits) = self
            .wrap_map
            .update(cx, |map, cx| map.sync(snapshot, edits, cx));
        self.block_map.read(snapshot, edits);

        let inline = creases.iter().filter_map(|crease| {
            if let Crease::Inline {
                range, placeholder, ..
            } = crease
            {
                Some((range.clone(), placeholder.clone()))
            } else {
                None
            }
        });
        let (snapshot, edits) = fold_map.fold(inline);

        let (snapshot, edits) = self.tab_map.sync(snapshot, edits, tab_size);
        let (snapshot, edits) = self
            .wrap_map
            .update(cx, |map, cx| map.sync(snapshot, edits, cx));
        let mut block_map = self.block_map.write(snapshot, edits);
        let blocks = creases.into_iter().filter_map(|crease| {
            if let Crease::Block {
                range,
                block_height,
                render_block,
                block_style,
                block_priority,
                ..
            } = crease
            {
                Some((
                    range,
                    render_block,
                    block_height,
                    block_style,
                    block_priority,
                ))
            } else {
                None
            }
        });
        block_map.insert(
            blocks
                .into_iter()
                .map(|(range, render, height, style, priority)| {
                    let start = buffer_snapshot.anchor_before(range.start);
                    let end = buffer_snapshot.anchor_after(range.end);
                    BlockProperties {
                        placement: BlockPlacement::Replace(start..=end),
                        render,
                        height,
                        style,
                        priority,
                    }
                }),
        );
    }

    /// Removes any folds with the given ranges.
    pub fn remove_folds_with_type<T: ToOffset>(
        &mut self,
        ranges: impl IntoIterator<Item = Range<T>>,
        type_id: TypeId,
        cx: &mut ModelContext<Self>,
    ) {
        let snapshot = self.buffer.read(cx).snapshot(cx);
        let edits = self.buffer_subscription.consume().into_inner();
        let tab_size = Self::tab_size(&self.buffer, cx);
        let (snapshot, edits) = self.inlay_map.sync(snapshot, edits);
        let (mut fold_map, snapshot, edits) = self.fold_map.write(snapshot, edits);
        let (snapshot, edits) = self.tab_map.sync(snapshot, edits, tab_size);
        let (snapshot, edits) = self
            .wrap_map
            .update(cx, |map, cx| map.sync(snapshot, edits, cx));
        self.block_map.read(snapshot, edits);
        let (snapshot, edits) = fold_map.remove_folds(ranges, type_id);
        let (snapshot, edits) = self.tab_map.sync(snapshot, edits, tab_size);
        let (snapshot, edits) = self
            .wrap_map
            .update(cx, |map, cx| map.sync(snapshot, edits, cx));
        self.block_map.write(snapshot, edits);
    }

    /// Removes any folds whose ranges intersect any of the given ranges.
    pub fn unfold_intersecting<T: ToOffset>(
        &mut self,
        ranges: impl IntoIterator<Item = Range<T>>,
        inclusive: bool,
        cx: &mut ModelContext<Self>,
    ) {
        let snapshot = self.buffer.read(cx).snapshot(cx);
        let offset_ranges = ranges
            .into_iter()
            .map(|range| range.start.to_offset(&snapshot)..range.end.to_offset(&snapshot))
            .collect::<Vec<_>>();
        let edits = self.buffer_subscription.consume().into_inner();
        let tab_size = Self::tab_size(&self.buffer, cx);
        let (snapshot, edits) = self.inlay_map.sync(snapshot, edits);
        let (mut fold_map, snapshot, edits) = self.fold_map.write(snapshot, edits);
        let (snapshot, edits) = self.tab_map.sync(snapshot, edits, tab_size);
        let (snapshot, edits) = self
            .wrap_map
            .update(cx, |map, cx| map.sync(snapshot, edits, cx));
        self.block_map.read(snapshot, edits);

        let (snapshot, edits) =
            fold_map.unfold_intersecting(offset_ranges.iter().cloned(), inclusive);
        let (snapshot, edits) = self.tab_map.sync(snapshot, edits, tab_size);
        let (snapshot, edits) = self
            .wrap_map
            .update(cx, |map, cx| map.sync(snapshot, edits, cx));
        let mut block_map = self.block_map.write(snapshot, edits);
        block_map.remove_intersecting_replace_blocks(offset_ranges, inclusive);
    }

    pub fn fold_buffer(&mut self, buffer_id: language::BufferId, cx: &mut ModelContext<Self>) {
        let snapshot = self.buffer.read(cx).snapshot(cx);
        let edits = self.buffer_subscription.consume().into_inner();
        let tab_size = Self::tab_size(&self.buffer, cx);
        let (snapshot, edits) = self.inlay_map.sync(snapshot, edits);
        let (snapshot, edits) = self.fold_map.read(snapshot, edits);
        let (snapshot, edits) = self.tab_map.sync(snapshot, edits, tab_size);
        let (snapshot, edits) = self
            .wrap_map
            .update(cx, |map, cx| map.sync(snapshot, edits, cx));
        let mut block_map = self.block_map.write(snapshot, edits);
        block_map.fold_buffer(buffer_id, self.buffer.read(cx), cx)
    }

    pub fn unfold_buffer(&mut self, buffer_id: language::BufferId, cx: &mut ModelContext<Self>) {
        let snapshot = self.buffer.read(cx).snapshot(cx);
        let edits = self.buffer_subscription.consume().into_inner();
        let tab_size = Self::tab_size(&self.buffer, cx);
        let (snapshot, edits) = self.inlay_map.sync(snapshot, edits);
        let (snapshot, edits) = self.fold_map.read(snapshot, edits);
        let (snapshot, edits) = self.tab_map.sync(snapshot, edits, tab_size);
        let (snapshot, edits) = self
            .wrap_map
            .update(cx, |map, cx| map.sync(snapshot, edits, cx));
        let mut block_map = self.block_map.write(snapshot, edits);
        block_map.unfold_buffer(buffer_id, self.buffer.read(cx), cx)
    }

    pub(crate) fn buffer_folded(&self, buffer_id: language::BufferId) -> bool {
        self.block_map.folded_buffers.contains(&buffer_id)
    }

    pub fn insert_creases(
        &mut self,
        creases: impl IntoIterator<Item = Crease<Anchor>>,
        cx: &mut ModelContext<Self>,
    ) -> Vec<CreaseId> {
        let snapshot = self.buffer.read(cx).snapshot(cx);
        self.crease_map.insert(creases, &snapshot)
    }

    pub fn remove_creases(
        &mut self,
        crease_ids: impl IntoIterator<Item = CreaseId>,
        cx: &mut ModelContext<Self>,
    ) {
        let snapshot = self.buffer.read(cx).snapshot(cx);
        self.crease_map.remove(crease_ids, &snapshot)
    }

    pub fn insert_blocks(
        &mut self,
        blocks: impl IntoIterator<Item = BlockProperties<Anchor>>,
        cx: &mut ModelContext<Self>,
    ) -> Vec<CustomBlockId> {
        let snapshot = self.buffer.read(cx).snapshot(cx);
        let edits = self.buffer_subscription.consume().into_inner();
        let tab_size = Self::tab_size(&self.buffer, cx);
        let (snapshot, edits) = self.inlay_map.sync(snapshot, edits);
        let (snapshot, edits) = self.fold_map.read(snapshot, edits);
        let (snapshot, edits) = self.tab_map.sync(snapshot, edits, tab_size);
        let (snapshot, edits) = self
            .wrap_map
            .update(cx, |map, cx| map.sync(snapshot, edits, cx));
        let mut block_map = self.block_map.write(snapshot, edits);
        block_map.insert(blocks)
    }

    pub fn resize_blocks(
        &mut self,
        heights: HashMap<CustomBlockId, u32>,
        cx: &mut ModelContext<Self>,
    ) {
        let snapshot = self.buffer.read(cx).snapshot(cx);
        let edits = self.buffer_subscription.consume().into_inner();
        let tab_size = Self::tab_size(&self.buffer, cx);
        let (snapshot, edits) = self.inlay_map.sync(snapshot, edits);
        let (snapshot, edits) = self.fold_map.read(snapshot, edits);
        let (snapshot, edits) = self.tab_map.sync(snapshot, edits, tab_size);
        let (snapshot, edits) = self
            .wrap_map
            .update(cx, |map, cx| map.sync(snapshot, edits, cx));
        let mut block_map = self.block_map.write(snapshot, edits);
        block_map.resize(heights);
    }

    pub fn replace_blocks(&mut self, renderers: HashMap<CustomBlockId, RenderBlock>) {
        self.block_map.replace_blocks(renderers);
    }

    pub fn remove_blocks(&mut self, ids: HashSet<CustomBlockId>, cx: &mut ModelContext<Self>) {
        let snapshot = self.buffer.read(cx).snapshot(cx);
        let edits = self.buffer_subscription.consume().into_inner();
        let tab_size = Self::tab_size(&self.buffer, cx);
        let (snapshot, edits) = self.inlay_map.sync(snapshot, edits);
        let (snapshot, edits) = self.fold_map.read(snapshot, edits);
        let (snapshot, edits) = self.tab_map.sync(snapshot, edits, tab_size);
        let (snapshot, edits) = self
            .wrap_map
            .update(cx, |map, cx| map.sync(snapshot, edits, cx));
        let mut block_map = self.block_map.write(snapshot, edits);
        block_map.remove(ids);
    }

    pub fn row_for_block(
        &mut self,
        block_id: CustomBlockId,
        cx: &mut ModelContext<Self>,
    ) -> Option<DisplayRow> {
        let snapshot = self.buffer.read(cx).snapshot(cx);
        let edits = self.buffer_subscription.consume().into_inner();
        let tab_size = Self::tab_size(&self.buffer, cx);
        let (snapshot, edits) = self.inlay_map.sync(snapshot, edits);
        let (snapshot, edits) = self.fold_map.read(snapshot, edits);
        let (snapshot, edits) = self.tab_map.sync(snapshot, edits, tab_size);
        let (snapshot, edits) = self
            .wrap_map
            .update(cx, |map, cx| map.sync(snapshot, edits, cx));
        let block_map = self.block_map.read(snapshot, edits);
        let block_row = block_map.row_for_block(block_id)?;
        Some(DisplayRow(block_row.0))
    }

    pub fn highlight_text(
        &mut self,
        type_id: TypeId,
        ranges: Vec<Range<Anchor>>,
        style: HighlightStyle,
    ) {
        self.text_highlights
            .insert(type_id, Arc::new((style, ranges)));
    }

    pub(crate) fn highlight_inlays(
        &mut self,
        type_id: TypeId,
        highlights: Vec<InlayHighlight>,
        style: HighlightStyle,
    ) {
        for highlight in highlights {
            let update = self.inlay_highlights.update(&type_id, |highlights| {
                highlights.insert(highlight.inlay, (style, highlight.clone()))
            });
            if update.is_none() {
                self.inlay_highlights.insert(
                    type_id,
                    TreeMap::from_ordered_entries([(highlight.inlay, (style, highlight))]),
                );
            }
        }
    }

    pub fn text_highlights(&self, type_id: TypeId) -> Option<(HighlightStyle, &[Range<Anchor>])> {
        let highlights = self.text_highlights.get(&type_id)?;
        Some((highlights.0, &highlights.1))
    }
    pub fn clear_highlights(&mut self, type_id: TypeId) -> bool {
        let mut cleared = self.text_highlights.remove(&type_id).is_some();
        cleared |= self.inlay_highlights.remove(&type_id).is_some();
        cleared
    }

    pub fn set_font(&self, font: Font, font_size: Pixels, cx: &mut ModelContext<Self>) -> bool {
        self.wrap_map
            .update(cx, |map, cx| map.set_font_with_size(font, font_size, cx))
    }

    pub fn set_wrap_width(&self, width: Option<Pixels>, cx: &mut ModelContext<Self>) -> bool {
        self.wrap_map
            .update(cx, |map, cx| map.set_wrap_width(width, cx))
    }

    pub(crate) fn current_inlays(&self) -> impl Iterator<Item = &Inlay> {
        self.inlay_map.current_inlays()
    }

    pub(crate) fn splice_inlays(
        &mut self,
        to_remove: Vec<InlayId>,
        to_insert: Vec<Inlay>,
        cx: &mut ModelContext<Self>,
    ) {
        if to_remove.is_empty() && to_insert.is_empty() {
            return;
        }
        let buffer_snapshot = self.buffer.read(cx).snapshot(cx);
        let edits = self.buffer_subscription.consume().into_inner();
        let (snapshot, edits) = self.inlay_map.sync(buffer_snapshot, edits);
        let (snapshot, edits) = self.fold_map.read(snapshot, edits);
        let tab_size = Self::tab_size(&self.buffer, cx);
        let (snapshot, edits) = self.tab_map.sync(snapshot, edits, tab_size);
        let (snapshot, edits) = self
            .wrap_map
            .update(cx, |map, cx| map.sync(snapshot, edits, cx));
        self.block_map.read(snapshot, edits);

        let (snapshot, edits) = self.inlay_map.splice(to_remove, to_insert);
        let (snapshot, edits) = self.fold_map.read(snapshot, edits);
        let (snapshot, edits) = self.tab_map.sync(snapshot, edits, tab_size);
        let (snapshot, edits) = self
            .wrap_map
            .update(cx, |map, cx| map.sync(snapshot, edits, cx));
        self.block_map.read(snapshot, edits);
    }

    fn tab_size(buffer: &Model<MultiBuffer>, cx: &mut ModelContext<Self>) -> NonZeroU32 {
        let buffer = buffer.read(cx).as_singleton().map(|buffer| buffer.read(cx));
        let language = buffer
            .and_then(|buffer| buffer.language())
            .map(|l| l.name());
        let file = buffer.and_then(|buffer| buffer.file());
        language_settings(language, file, cx).tab_size
    }

    #[cfg(test)]
    pub fn is_rewrapping(&self, cx: &gpui::AppContext) -> bool {
        self.wrap_map.read(cx).is_rewrapping()
    }

    pub fn show_excerpt_controls(&self) -> bool {
        self.block_map.show_excerpt_controls()
    }
}

#[derive(Debug, Default)]
pub(crate) struct Highlights<'a> {
    pub text_highlights: Option<&'a TextHighlights>,
    pub inlay_highlights: Option<&'a InlayHighlights>,
    pub styles: HighlightStyles,
}

#[derive(Clone, Copy, Debug)]
pub struct InlineCompletionStyles {
    pub insertion: HighlightStyle,
    pub whitespace: HighlightStyle,
}

#[derive(Default, Debug, Clone, Copy)]
pub struct HighlightStyles {
    pub inlay_hint: Option<HighlightStyle>,
    pub inline_completion: Option<InlineCompletionStyles>,
}

#[derive(Clone)]
pub enum ChunkReplacement {
    Renderer(ChunkRenderer),
    Str(SharedString),
}

pub struct HighlightedChunk<'a> {
    pub text: &'a str,
    pub style: Option<HighlightStyle>,
    pub is_tab: bool,
    pub replacement: Option<ChunkReplacement>,
}

impl<'a> HighlightedChunk<'a> {
    fn highlight_invisibles(
        self,
        editor_style: &'a EditorStyle,
    ) -> impl Iterator<Item = Self> + 'a {
        let mut chars = self.text.chars().peekable();
        let mut text = self.text;
        let style = self.style;
        let is_tab = self.is_tab;
        let renderer = self.replacement;
        iter::from_fn(move || {
            let mut prefix_len = 0;
            while let Some(&ch) = chars.peek() {
                if !is_invisible(ch) {
                    prefix_len += ch.len_utf8();
                    chars.next();
                    continue;
                }
                if prefix_len > 0 {
                    let (prefix, suffix) = text.split_at(prefix_len);
                    text = suffix;
                    return Some(HighlightedChunk {
                        text: prefix,
                        style,
                        is_tab,
                        replacement: renderer.clone(),
                    });
                }
                chars.next();
                let (prefix, suffix) = text.split_at(ch.len_utf8());
                text = suffix;
                if let Some(replacement) = replacement(ch) {
                    let invisible_highlight = HighlightStyle {
                        background_color: Some(editor_style.status.hint_background),
                        underline: Some(UnderlineStyle {
                            color: Some(editor_style.status.hint),
                            thickness: px(1.),
                            wavy: false,
                        }),
                        ..Default::default()
                    };
                    let invisible_style = if let Some(mut style) = style {
                        style.highlight(invisible_highlight);
                        style
                    } else {
                        invisible_highlight
                    };
                    return Some(HighlightedChunk {
                        text: prefix,
                        style: Some(invisible_style),
                        is_tab: false,
                        replacement: Some(ChunkReplacement::Str(replacement.into())),
                    });
                } else {
                    let invisible_highlight = HighlightStyle {
                        background_color: Some(editor_style.status.hint_background),
                        underline: Some(UnderlineStyle {
                            color: Some(editor_style.status.hint),
                            thickness: px(1.),
                            wavy: false,
                        }),
                        ..Default::default()
                    };
                    let invisible_style = if let Some(mut style) = style {
                        style.highlight(invisible_highlight);
                        style
                    } else {
                        invisible_highlight
                    };

                    return Some(HighlightedChunk {
                        text: prefix,
                        style: Some(invisible_style),
                        is_tab: false,
                        replacement: renderer.clone(),
                    });
                }
            }

            if !text.is_empty() {
                let remainder = text;
                text = "";
                Some(HighlightedChunk {
                    text: remainder,
                    style,
                    is_tab,
                    replacement: renderer.clone(),
                })
            } else {
                None
            }
        })
    }
}

#[derive(Clone)]
pub struct DisplaySnapshot {
    pub buffer_snapshot: MultiBufferSnapshot,
    pub fold_snapshot: FoldSnapshot,
    pub crease_snapshot: CreaseSnapshot,
    inlay_snapshot: InlaySnapshot,
    tab_snapshot: TabSnapshot,
    wrap_snapshot: WrapSnapshot,
    block_snapshot: BlockSnapshot,
    text_highlights: TextHighlights,
    inlay_highlights: InlayHighlights,
    clip_at_line_ends: bool,
    masked: bool,
    pub(crate) fold_placeholder: FoldPlaceholder,
}

impl DisplaySnapshot {
    #[cfg(test)]
    pub fn fold_count(&self) -> usize {
        self.fold_snapshot.fold_count()
    }

    pub fn is_empty(&self) -> bool {
        self.buffer_snapshot.len() == 0
    }

    pub fn row_infos(&self, start_row: DisplayRow) -> impl Iterator<Item = RowInfo> + '_ {
        self.block_snapshot.row_infos(BlockRow(start_row.0))
    }

    pub fn widest_line_number(&self) -> u32 {
        self.buffer_snapshot.widest_line_number()
    }

    pub fn prev_line_boundary(&self, mut point: MultiBufferPoint) -> (Point, DisplayPoint) {
        loop {
            let mut inlay_point = self.inlay_snapshot.to_inlay_point(point);
            let mut fold_point = self.fold_snapshot.to_fold_point(inlay_point, Bias::Left);
            fold_point.0.column = 0;
            inlay_point = fold_point.to_inlay_point(&self.fold_snapshot);
            point = self.inlay_snapshot.to_buffer_point(inlay_point);

            let mut display_point = self.point_to_display_point(point, Bias::Left);
            *display_point.column_mut() = 0;
            let next_point = self.display_point_to_point(display_point, Bias::Left);
            if next_point == point {
                return (point, display_point);
            }
            point = next_point;
        }
    }

    pub fn next_line_boundary(
        &self,
        mut point: MultiBufferPoint,
    ) -> (MultiBufferPoint, DisplayPoint) {
        let original_point = point;
        loop {
            let mut inlay_point = self.inlay_snapshot.to_inlay_point(point);
            let mut fold_point = self.fold_snapshot.to_fold_point(inlay_point, Bias::Right);
            fold_point.0.column = self.fold_snapshot.line_len(fold_point.row());
            inlay_point = fold_point.to_inlay_point(&self.fold_snapshot);
            point = self.inlay_snapshot.to_buffer_point(inlay_point);

            let mut display_point = self.point_to_display_point(point, Bias::Right);
            *display_point.column_mut() = self.line_len(display_point.row());
            let next_point = self.display_point_to_point(display_point, Bias::Right);
            if next_point == point || original_point == point || original_point == next_point {
                return (point, display_point);
            }
            point = next_point;
        }
    }

    // used by line_mode selections and tries to match vim behavior
    pub fn expand_to_line(&self, range: Range<Point>) -> Range<Point> {
        let max_row = self.buffer_snapshot.max_row().0;
        let new_start = if range.start.row == 0 {
            MultiBufferPoint::new(0, 0)
        } else if range.start.row == max_row || (range.end.column > 0 && range.end.row == max_row) {
            MultiBufferPoint::new(
                range.start.row - 1,
                self.buffer_snapshot
                    .line_len(MultiBufferRow(range.start.row - 1)),
            )
        } else {
            self.prev_line_boundary(range.start).0
        };

        let new_end = if range.end.column == 0 {
            range.end
        } else if range.end.row < max_row {
            self.buffer_snapshot
                .clip_point(MultiBufferPoint::new(range.end.row + 1, 0), Bias::Left)
        } else {
            self.buffer_snapshot.max_point()
        };

        new_start..new_end
    }

    pub fn point_to_display_point(&self, point: MultiBufferPoint, bias: Bias) -> DisplayPoint {
        let inlay_point = self.inlay_snapshot.to_inlay_point(point);
        let fold_point = self.fold_snapshot.to_fold_point(inlay_point, bias);
        let tab_point = self.tab_snapshot.to_tab_point(fold_point);
        let wrap_point = self.wrap_snapshot.tab_point_to_wrap_point(tab_point);
        let block_point = self.block_snapshot.to_block_point(wrap_point);
        DisplayPoint(block_point)
    }

    pub fn display_point_to_point(&self, point: DisplayPoint, bias: Bias) -> Point {
        self.inlay_snapshot
            .to_buffer_point(self.display_point_to_inlay_point(point, bias))
    }

    pub fn display_point_to_inlay_offset(&self, point: DisplayPoint, bias: Bias) -> InlayOffset {
        self.inlay_snapshot
            .to_offset(self.display_point_to_inlay_point(point, bias))
    }

    pub fn anchor_to_inlay_offset(&self, anchor: Anchor) -> InlayOffset {
        self.inlay_snapshot
            .to_inlay_offset(anchor.to_offset(&self.buffer_snapshot))
    }

    pub fn display_point_to_anchor(&self, point: DisplayPoint, bias: Bias) -> Anchor {
        self.buffer_snapshot
            .anchor_at(point.to_offset(self, bias), bias)
    }

    fn display_point_to_inlay_point(&self, point: DisplayPoint, bias: Bias) -> InlayPoint {
        let block_point = point.0;
        let wrap_point = self.block_snapshot.to_wrap_point(block_point, bias);
        let tab_point = self.wrap_snapshot.to_tab_point(wrap_point);
        let fold_point = self.tab_snapshot.to_fold_point(tab_point, bias).0;
        fold_point.to_inlay_point(&self.fold_snapshot)
    }

    pub fn display_point_to_fold_point(&self, point: DisplayPoint, bias: Bias) -> FoldPoint {
        let block_point = point.0;
        let wrap_point = self.block_snapshot.to_wrap_point(block_point, bias);
        let tab_point = self.wrap_snapshot.to_tab_point(wrap_point);
        self.tab_snapshot.to_fold_point(tab_point, bias).0
    }

    pub fn fold_point_to_display_point(&self, fold_point: FoldPoint) -> DisplayPoint {
        let tab_point = self.tab_snapshot.to_tab_point(fold_point);
        let wrap_point = self.wrap_snapshot.tab_point_to_wrap_point(tab_point);
        let block_point = self.block_snapshot.to_block_point(wrap_point);
        DisplayPoint(block_point)
    }

    pub fn max_point(&self) -> DisplayPoint {
        DisplayPoint(self.block_snapshot.max_point())
    }

    /// Returns text chunks starting at the given display row until the end of the file
    pub fn text_chunks(&self, display_row: DisplayRow) -> impl Iterator<Item = &str> {
        self.block_snapshot
            .chunks(
                display_row.0..self.max_point().row().next_row().0,
                false,
                self.masked,
                Highlights::default(),
            )
            .map(|h| h.text)
    }

    /// Returns text chunks starting at the end of the given display row in reverse until the start of the file
    pub fn reverse_text_chunks(&self, display_row: DisplayRow) -> impl Iterator<Item = &str> {
        (0..=display_row.0).rev().flat_map(move |row| {
            self.block_snapshot
                .chunks(row..row + 1, false, self.masked, Highlights::default())
                .map(|h| h.text)
                .collect::<Vec<_>>()
                .into_iter()
                .rev()
        })
    }

    pub fn chunks(
        &self,
        display_rows: Range<DisplayRow>,
        language_aware: bool,
        highlight_styles: HighlightStyles,
    ) -> DisplayChunks<'_> {
        self.block_snapshot.chunks(
            display_rows.start.0..display_rows.end.0,
            language_aware,
            self.masked,
            Highlights {
                text_highlights: Some(&self.text_highlights),
                inlay_highlights: Some(&self.inlay_highlights),
                styles: highlight_styles,
            },
        )
    }

    pub fn highlighted_chunks<'a>(
        &'a self,
        display_rows: Range<DisplayRow>,
        language_aware: bool,
        editor_style: &'a EditorStyle,
    ) -> impl Iterator<Item = HighlightedChunk<'a>> {
        self.chunks(
            display_rows,
            language_aware,
            HighlightStyles {
                inlay_hint: Some(editor_style.inlay_hints_style),
                inline_completion: Some(editor_style.inline_completion_styles),
            },
        )
        .flat_map(|chunk| {
            let mut highlight_style = chunk
                .syntax_highlight_id
                .and_then(|id| id.style(&editor_style.syntax));

            if let Some(chunk_highlight) = chunk.highlight_style {
                if let Some(highlight_style) = highlight_style.as_mut() {
                    highlight_style.highlight(chunk_highlight);
                } else {
                    highlight_style = Some(chunk_highlight);
                }
            }

            let mut diagnostic_highlight = HighlightStyle::default();

            if chunk.is_unnecessary {
                diagnostic_highlight.fade_out = Some(editor_style.unnecessary_code_fade);
            }

            if let Some(severity) = chunk.diagnostic_severity {
                // Omit underlines for HINT/INFO diagnostics on 'unnecessary' code.
                if severity <= DiagnosticSeverity::WARNING || !chunk.is_unnecessary {
                    let diagnostic_color = super::diagnostic_style(severity, &editor_style.status);
                    diagnostic_highlight.underline = Some(UnderlineStyle {
                        color: Some(diagnostic_color),
                        thickness: 1.0.into(),
                        wavy: true,
                    });
                }
            }

            if let Some(highlight_style) = highlight_style.as_mut() {
                highlight_style.highlight(diagnostic_highlight);
            } else {
                highlight_style = Some(diagnostic_highlight);
            }

            HighlightedChunk {
                text: chunk.text,
                style: highlight_style,
                is_tab: chunk.is_tab,
                replacement: chunk.renderer.map(ChunkReplacement::Renderer),
            }
            .highlight_invisibles(editor_style)
        })
    }

    pub fn layout_row(
        &self,
        display_row: DisplayRow,
        TextLayoutDetails {
            text_system,
            editor_style,
            rem_size,
            scroll_anchor: _,
            visible_rows: _,
            vertical_scroll_margin: _,
        }: &TextLayoutDetails,
    ) -> Arc<LineLayout> {
        let mut runs = Vec::new();
        let mut line = String::new();

        let range = display_row..display_row.next_row();
        for chunk in self.highlighted_chunks(range, false, editor_style) {
            line.push_str(chunk.text);

            let text_style = if let Some(style) = chunk.style {
                Cow::Owned(editor_style.text.clone().highlight(style))
            } else {
                Cow::Borrowed(&editor_style.text)
            };

            runs.push(text_style.to_run(chunk.text.len()))
        }

        if line.ends_with('\n') {
            line.pop();
            if let Some(last_run) = runs.last_mut() {
                last_run.len -= 1;
                if last_run.len == 0 {
                    runs.pop();
                }
            }
        }

        let font_size = editor_style.text.font_size.to_pixels(*rem_size);
        text_system
            .layout_line(&line, font_size, &runs)
            .expect("we expect the font to be loaded because it's rendered by the editor")
    }

    pub fn x_for_display_point(
        &self,
        display_point: DisplayPoint,
        text_layout_details: &TextLayoutDetails,
    ) -> Pixels {
        let line = self.layout_row(display_point.row(), text_layout_details);
        line.x_for_index(display_point.column() as usize)
    }

    pub fn display_column_for_x(
        &self,
        display_row: DisplayRow,
        x: Pixels,
        details: &TextLayoutDetails,
    ) -> u32 {
        let layout_line = self.layout_row(display_row, details);
        layout_line.closest_index_for_x(x) as u32
    }

    pub fn grapheme_at(&self, mut point: DisplayPoint) -> Option<SharedString> {
        point = DisplayPoint(self.block_snapshot.clip_point(point.0, Bias::Left));
        let chars = self
            .text_chunks(point.row())
            .flat_map(str::chars)
            .skip_while({
                let mut column = 0;
                move |char| {
                    let at_point = column >= point.column();
                    column += char.len_utf8() as u32;
                    !at_point
                }
            })
            .take_while({
                let mut prev = false;
                move |char| {
                    let now = char.is_ascii();
                    let end = char.is_ascii() && (char.is_ascii_whitespace() || prev);
                    prev = now;
                    !end
                }
            });
        chars.collect::<String>().graphemes(true).next().map(|s| {
            if let Some(invisible) = s.chars().next().filter(|&c| is_invisible(c)) {
                replacement(invisible).unwrap_or(s).to_owned().into()
            } else if s == "\n" {
                " ".into()
            } else {
                s.to_owned().into()
            }
        })
    }

    pub fn buffer_chars_at(&self, mut offset: usize) -> impl Iterator<Item = (char, usize)> + '_ {
        self.buffer_snapshot.chars_at(offset).map(move |ch| {
            let ret = (ch, offset);
            offset += ch.len_utf8();
            ret
        })
    }

    pub fn reverse_buffer_chars_at(
        &self,
        mut offset: usize,
    ) -> impl Iterator<Item = (char, usize)> + '_ {
        self.buffer_snapshot
            .reversed_chars_at(offset)
            .map(move |ch| {
                offset -= ch.len_utf8();
                (ch, offset)
            })
    }

    pub fn clip_point(&self, point: DisplayPoint, bias: Bias) -> DisplayPoint {
        let mut clipped = self.block_snapshot.clip_point(point.0, bias);
        if self.clip_at_line_ends {
            clipped = self.clip_at_line_end(DisplayPoint(clipped)).0
        }
        DisplayPoint(clipped)
    }

    pub fn clip_ignoring_line_ends(&self, point: DisplayPoint, bias: Bias) -> DisplayPoint {
        DisplayPoint(self.block_snapshot.clip_point(point.0, bias))
    }

    pub fn clip_at_line_end(&self, point: DisplayPoint) -> DisplayPoint {
        let mut point = point.0;
        if point.column == self.line_len(DisplayRow(point.row)) {
            point.column = point.column.saturating_sub(1);
            point = self.block_snapshot.clip_point(point, Bias::Left);
        }
        DisplayPoint(point)
    }

    pub fn folds_in_range<T>(&self, range: Range<T>) -> impl Iterator<Item = &Fold>
    where
        T: ToOffset,
    {
        self.fold_snapshot.folds_in_range(range)
    }

    pub fn blocks_in_range(
        &self,
        rows: Range<DisplayRow>,
    ) -> impl Iterator<Item = (DisplayRow, &Block)> {
        self.block_snapshot
            .blocks_in_range(rows.start.0..rows.end.0)
            .map(|(row, block)| (DisplayRow(row), block))
    }

    pub fn sticky_header_excerpt(&self, row: DisplayRow) -> Option<StickyHeaderExcerpt<'_>> {
        self.block_snapshot.sticky_header_excerpt(row.0)
    }

    pub fn block_for_id(&self, id: BlockId) -> Option<Block> {
        self.block_snapshot.block_for_id(id)
    }

    pub fn intersects_fold<T: ToOffset>(&self, offset: T) -> bool {
        self.fold_snapshot.intersects_fold(offset)
    }

    pub fn is_line_folded(&self, buffer_row: MultiBufferRow) -> bool {
        self.block_snapshot.is_line_replaced(buffer_row)
            || self.fold_snapshot.is_line_folded(buffer_row)
    }

    pub fn is_block_line(&self, display_row: DisplayRow) -> bool {
        self.block_snapshot.is_block_line(BlockRow(display_row.0))
    }

    pub fn soft_wrap_indent(&self, display_row: DisplayRow) -> Option<u32> {
        let wrap_row = self
            .block_snapshot
            .to_wrap_point(BlockPoint::new(display_row.0, 0), Bias::Left)
            .row();
        self.wrap_snapshot.soft_wrap_indent(wrap_row)
    }

    pub fn text(&self) -> String {
        self.text_chunks(DisplayRow(0)).collect()
    }

    pub fn line(&self, display_row: DisplayRow) -> String {
        let mut result = String::new();
        for chunk in self.text_chunks(display_row) {
            if let Some(ix) = chunk.find('\n') {
                result.push_str(&chunk[0..ix]);
                break;
            } else {
                result.push_str(chunk);
            }
        }
        result
    }

    pub fn line_indent_for_buffer_row(&self, buffer_row: MultiBufferRow) -> LineIndent {
        let (buffer, range) = self
            .buffer_snapshot
            .buffer_line_for_row(buffer_row)
            .unwrap();

        buffer.line_indent_for_row(range.start.row)
    }

    pub fn line_len(&self, row: DisplayRow) -> u32 {
        self.block_snapshot.line_len(BlockRow(row.0))
    }

    pub fn longest_row(&self) -> DisplayRow {
        DisplayRow(self.block_snapshot.longest_row())
    }

    pub fn longest_row_in_range(&self, range: Range<DisplayRow>) -> DisplayRow {
        let block_range = BlockRow(range.start.0)..BlockRow(range.end.0);
        let longest_row = self.block_snapshot.longest_row_in_range(block_range);
        DisplayRow(longest_row.0)
    }

    pub fn starts_indent(&self, buffer_row: MultiBufferRow) -> bool {
        let max_row = self.buffer_snapshot.max_row();
        if buffer_row >= max_row {
            return false;
        }

        let line_indent = self.line_indent_for_buffer_row(buffer_row);
        if line_indent.is_line_blank() {
            return false;
        }

        (buffer_row.0 + 1..=max_row.0)
            .find_map(|next_row| {
                let next_line_indent = self.line_indent_for_buffer_row(MultiBufferRow(next_row));
                if next_line_indent.raw_len() > line_indent.raw_len() {
                    Some(true)
                } else if !next_line_indent.is_line_blank() {
                    Some(false)
                } else {
                    None
                }
            })
            .unwrap_or(false)
    }

    pub fn crease_for_buffer_row(&self, buffer_row: MultiBufferRow) -> Option<Crease<Point>> {
        let start = MultiBufferPoint::new(buffer_row.0, self.buffer_snapshot.line_len(buffer_row));
        if let Some(crease) = self
            .crease_snapshot
            .query_row(buffer_row, &self.buffer_snapshot)
        {
            match crease {
                Crease::Inline {
                    range,
                    placeholder,
                    render_toggle,
                    render_trailer,
                    metadata,
                } => Some(Crease::Inline {
                    range: range.to_point(&self.buffer_snapshot),
                    placeholder: placeholder.clone(),
                    render_toggle: render_toggle.clone(),
                    render_trailer: render_trailer.clone(),
                    metadata: metadata.clone(),
                }),
                Crease::Block {
                    range,
                    block_height,
                    block_style,
                    render_block,
                    block_priority,
                    render_toggle,
                } => Some(Crease::Block {
                    range: range.to_point(&self.buffer_snapshot),
                    block_height: *block_height,
                    block_style: *block_style,
                    render_block: render_block.clone(),
                    block_priority: *block_priority,
                    render_toggle: render_toggle.clone(),
                }),
            }
        } else if self.starts_indent(MultiBufferRow(start.row))
            && !self.is_line_folded(MultiBufferRow(start.row))
        {
            let start_line_indent = self.line_indent_for_buffer_row(buffer_row);
            let max_point = self.buffer_snapshot.max_point();
            let mut end = None;

            for row in (buffer_row.0 + 1)..=max_point.row {
                let line_indent = self.line_indent_for_buffer_row(MultiBufferRow(row));
                if !line_indent.is_line_blank()
                    && line_indent.raw_len() <= start_line_indent.raw_len()
                {
                    let prev_row = row - 1;
                    end = Some(Point::new(
                        prev_row,
                        self.buffer_snapshot.line_len(MultiBufferRow(prev_row)),
                    ));
                    break;
                }
            }

            let mut row_before_line_breaks = end.unwrap_or(max_point);
            while row_before_line_breaks.row > start.row
                && self
                    .buffer_snapshot
                    .is_line_blank(MultiBufferRow(row_before_line_breaks.row))
            {
                row_before_line_breaks.row -= 1;
            }

            row_before_line_breaks = Point::new(
                row_before_line_breaks.row,
                self.buffer_snapshot
                    .line_len(MultiBufferRow(row_before_line_breaks.row)),
            );

            Some(Crease::Inline {
                range: start..row_before_line_breaks,
                placeholder: self.fold_placeholder.clone(),
                render_toggle: None,
                render_trailer: None,
                metadata: None,
            })
        } else {
            None
        }
    }

    #[cfg(any(test, feature = "test-support"))]
    pub fn text_highlight_ranges<Tag: ?Sized + 'static>(
        &self,
    ) -> Option<Arc<(HighlightStyle, Vec<Range<Anchor>>)>> {
        let type_id = TypeId::of::<Tag>();
        self.text_highlights.get(&type_id).cloned()
    }

    #[allow(unused)]
    #[cfg(any(test, feature = "test-support"))]
    pub(crate) fn inlay_highlights<Tag: ?Sized + 'static>(
        &self,
    ) -> Option<&TreeMap<InlayId, (HighlightStyle, InlayHighlight)>> {
        let type_id = TypeId::of::<Tag>();
        self.inlay_highlights.get(&type_id)
    }

    pub fn buffer_header_height(&self) -> u32 {
        self.block_snapshot.buffer_header_height
    }

    pub fn excerpt_footer_height(&self) -> u32 {
        self.block_snapshot.excerpt_footer_height
    }

    pub fn excerpt_header_height(&self) -> u32 {
        self.block_snapshot.excerpt_header_height
    }
}

#[derive(Copy, Clone, Default, Eq, Ord, PartialOrd, PartialEq)]
pub struct DisplayPoint(BlockPoint);

impl Debug for DisplayPoint {
    fn fmt(&self, f: &mut std::fmt::Formatter<'_>) -> std::fmt::Result {
        f.write_fmt(format_args!(
            "DisplayPoint({}, {})",
            self.row().0,
            self.column()
        ))
    }
}

impl Add for DisplayPoint {
    type Output = Self;

    fn add(self, other: Self) -> Self::Output {
        DisplayPoint(BlockPoint(self.0 .0 + other.0 .0))
    }
}

impl Sub for DisplayPoint {
    type Output = Self;

    fn sub(self, other: Self) -> Self::Output {
        DisplayPoint(BlockPoint(self.0 .0 - other.0 .0))
    }
}

#[derive(Debug, Copy, Clone, Default, Eq, Ord, PartialOrd, PartialEq, Deserialize, Hash)]
#[serde(transparent)]
pub struct DisplayRow(pub u32);

impl Add<DisplayRow> for DisplayRow {
    type Output = Self;

    fn add(self, other: Self) -> Self::Output {
        DisplayRow(self.0 + other.0)
    }
}

impl Add<u32> for DisplayRow {
    type Output = Self;

    fn add(self, other: u32) -> Self::Output {
        DisplayRow(self.0 + other)
    }
}

impl Sub<DisplayRow> for DisplayRow {
    type Output = Self;

    fn sub(self, other: Self) -> Self::Output {
        DisplayRow(self.0 - other.0)
    }
}

impl Sub<u32> for DisplayRow {
    type Output = Self;

    fn sub(self, other: u32) -> Self::Output {
        DisplayRow(self.0 - other)
    }
}

impl DisplayPoint {
    pub fn new(row: DisplayRow, column: u32) -> Self {
        Self(BlockPoint(Point::new(row.0, column)))
    }

    pub fn zero() -> Self {
        Self::new(DisplayRow(0), 0)
    }

    pub fn is_zero(&self) -> bool {
        self.0.is_zero()
    }

    pub fn row(self) -> DisplayRow {
        DisplayRow(self.0.row)
    }

    pub fn column(self) -> u32 {
        self.0.column
    }

    pub fn row_mut(&mut self) -> &mut u32 {
        &mut self.0.row
    }

    pub fn column_mut(&mut self) -> &mut u32 {
        &mut self.0.column
    }

    pub fn to_point(self, map: &DisplaySnapshot) -> Point {
        map.display_point_to_point(self, Bias::Left)
    }

    pub fn to_offset(self, map: &DisplaySnapshot, bias: Bias) -> usize {
        let wrap_point = map.block_snapshot.to_wrap_point(self.0, bias);
        let tab_point = map.wrap_snapshot.to_tab_point(wrap_point);
        let fold_point = map.tab_snapshot.to_fold_point(tab_point, bias).0;
        let inlay_point = fold_point.to_inlay_point(&map.fold_snapshot);
        map.inlay_snapshot
            .to_buffer_offset(map.inlay_snapshot.to_offset(inlay_point))
    }
}

impl ToDisplayPoint for usize {
    fn to_display_point(&self, map: &DisplaySnapshot) -> DisplayPoint {
        map.point_to_display_point(self.to_point(&map.buffer_snapshot), Bias::Left)
    }
}

impl ToDisplayPoint for OffsetUtf16 {
    fn to_display_point(&self, map: &DisplaySnapshot) -> DisplayPoint {
        self.to_offset(&map.buffer_snapshot).to_display_point(map)
    }
}

impl ToDisplayPoint for Point {
    fn to_display_point(&self, map: &DisplaySnapshot) -> DisplayPoint {
        map.point_to_display_point(*self, Bias::Left)
    }
}

impl ToDisplayPoint for Anchor {
    fn to_display_point(&self, map: &DisplaySnapshot) -> DisplayPoint {
        self.to_point(&map.buffer_snapshot).to_display_point(map)
    }
}

#[cfg(test)]
pub mod tests {
    use super::*;
    use crate::{movement, test::marked_display_snapshot};
    use block_map::BlockPlacement;
    use gpui::{
        div, font, observe, px, AppContext, BorrowAppContext, Context, Element, Hsla, Rgba,
    };
    use language::{
        language_settings::{AllLanguageSettings, AllLanguageSettingsContent},
        Buffer, Diagnostic, DiagnosticEntry, DiagnosticSet, Language, LanguageConfig,
        LanguageMatcher,
    };
    use lsp::LanguageServerId;
    use project::Project;
    use rand::{prelude::*, Rng};
    use settings::SettingsStore;
    use smol::stream::StreamExt;
    use std::{env, sync::Arc};
    use text::PointUtf16;
    use theme::{LoadThemes, SyntaxTheme};
    use unindent::Unindent as _;
    use util::test::{marked_text_ranges, sample_text};
    use Bias::*;

    #[gpui::test(iterations = 100)]
    async fn test_random_display_map(cx: &mut gpui::TestAppContext, mut rng: StdRng) {
        cx.background_executor.set_block_on_ticks(0..=50);
        let operations = env::var("OPERATIONS")
            .map(|i| i.parse().expect("invalid `OPERATIONS` variable"))
            .unwrap_or(10);

        let mut tab_size = rng.gen_range(1..=4);
        let buffer_start_excerpt_header_height = rng.gen_range(1..=5);
        let excerpt_header_height = rng.gen_range(1..=5);
        let font_size = px(14.0);
        let max_wrap_width = 300.0;
        let mut wrap_width = if rng.gen_bool(0.1) {
            None
        } else {
            Some(px(rng.gen_range(0.0..=max_wrap_width)))
        };

        log::info!("tab size: {}", tab_size);
        log::info!("wrap width: {:?}", wrap_width);

        cx.update(|cx| {
            init_test(cx, |s| s.defaults.tab_size = NonZeroU32::new(tab_size));
        });

        let buffer = cx.update(|cx| {
            if rng.gen() {
                let len = rng.gen_range(0..10);
                let text = util::RandomCharIter::new(&mut rng)
                    .take(len)
                    .collect::<String>();
                MultiBuffer::build_simple(&text, cx)
            } else {
                MultiBuffer::build_random(&mut rng, cx)
            }
        });

        let map = cx.new_model(|cx| {
            DisplayMap::new(
                buffer.clone(),
                font("Helvetica"),
                font_size,
                wrap_width,
                true,
                buffer_start_excerpt_header_height,
                excerpt_header_height,
                0,
                FoldPlaceholder::test(),
                cx,
            )
        });
        let mut notifications = observe(&map, cx);
        let mut fold_count = 0;
        let mut blocks = Vec::new();

        let snapshot = map.update(cx, |map, cx| map.snapshot(cx));
        log::info!("buffer text: {:?}", snapshot.buffer_snapshot.text());
        log::info!("fold text: {:?}", snapshot.fold_snapshot.text());
        log::info!("tab text: {:?}", snapshot.tab_snapshot.text());
        log::info!("wrap text: {:?}", snapshot.wrap_snapshot.text());
        log::info!("block text: {:?}", snapshot.block_snapshot.text());
        log::info!("display text: {:?}", snapshot.text());

        for _i in 0..operations {
            match rng.gen_range(0..100) {
                0..=19 => {
                    wrap_width = if rng.gen_bool(0.2) {
                        None
                    } else {
                        Some(px(rng.gen_range(0.0..=max_wrap_width)))
                    };
                    log::info!("setting wrap width to {:?}", wrap_width);
                    map.update(cx, |map, cx| map.set_wrap_width(wrap_width, cx));
                }
                20..=29 => {
                    let mut tab_sizes = vec![1, 2, 3, 4];
                    tab_sizes.remove((tab_size - 1) as usize);
                    tab_size = *tab_sizes.choose(&mut rng).unwrap();
                    log::info!("setting tab size to {:?}", tab_size);
                    cx.update(|cx| {
                        cx.update_global::<SettingsStore, _>(|store, cx| {
                            store.update_user_settings::<AllLanguageSettings>(cx, |s| {
                                s.defaults.tab_size = NonZeroU32::new(tab_size);
                            });
                        });
                    });
                }
                30..=44 => {
                    map.update(cx, |map, cx| {
                        if rng.gen() || blocks.is_empty() {
                            let buffer = map.snapshot(cx).buffer_snapshot;
                            let block_properties = (0..rng.gen_range(1..=1))
                                .map(|_| {
                                    let position =
                                        buffer.anchor_after(buffer.clip_offset(
                                            rng.gen_range(0..=buffer.len()),
                                            Bias::Left,
                                        ));

                                    let placement = if rng.gen() {
                                        BlockPlacement::Above(position)
                                    } else {
                                        BlockPlacement::Below(position)
                                    };
                                    let height = rng.gen_range(1..5);
                                    log::info!(
                                        "inserting block {:?} with height {}",
                                        placement.as_ref().map(|p| p.to_point(&buffer)),
                                        height
                                    );
                                    let priority = rng.gen_range(1..100);
                                    BlockProperties {
                                        placement,
                                        style: BlockStyle::Fixed,
                                        height,
                                        render: Arc::new(|_| div().into_any()),
                                        priority,
                                    }
                                })
                                .collect::<Vec<_>>();
                            blocks.extend(map.insert_blocks(block_properties, cx));
                        } else {
                            blocks.shuffle(&mut rng);
                            let remove_count = rng.gen_range(1..=4.min(blocks.len()));
                            let block_ids_to_remove = (0..remove_count)
                                .map(|_| blocks.remove(rng.gen_range(0..blocks.len())))
                                .collect();
                            log::info!("removing block ids {:?}", block_ids_to_remove);
                            map.remove_blocks(block_ids_to_remove, cx);
                        }
                    });
                }
                45..=79 => {
                    let mut ranges = Vec::new();
                    for _ in 0..rng.gen_range(1..=3) {
                        buffer.read_with(cx, |buffer, cx| {
                            let buffer = buffer.read(cx);
                            let end = buffer.clip_offset(rng.gen_range(0..=buffer.len()), Right);
                            let start = buffer.clip_offset(rng.gen_range(0..=end), Left);
                            ranges.push(start..end);
                        });
                    }

                    if rng.gen() && fold_count > 0 {
                        log::info!("unfolding ranges: {:?}", ranges);
                        map.update(cx, |map, cx| {
                            map.unfold_intersecting(ranges, true, cx);
                        });
                    } else {
                        log::info!("folding ranges: {:?}", ranges);
                        map.update(cx, |map, cx| {
                            map.fold(
                                ranges
                                    .into_iter()
                                    .map(|range| Crease::simple(range, FoldPlaceholder::test()))
                                    .collect(),
                                cx,
                            );
                        });
                    }
                }
                _ => {
                    buffer.update(cx, |buffer, cx| buffer.randomly_mutate(&mut rng, 5, cx));
                }
            }

            if map.read_with(cx, |map, cx| map.is_rewrapping(cx)) {
                notifications.next().await.unwrap();
            }

            let snapshot = map.update(cx, |map, cx| map.snapshot(cx));
            fold_count = snapshot.fold_count();
            log::info!("buffer text: {:?}", snapshot.buffer_snapshot.text());
            log::info!("fold text: {:?}", snapshot.fold_snapshot.text());
            log::info!("tab text: {:?}", snapshot.tab_snapshot.text());
            log::info!("wrap text: {:?}", snapshot.wrap_snapshot.text());
            log::info!("block text: {:?}", snapshot.block_snapshot.text());
            log::info!("display text: {:?}", snapshot.text());

            // Line boundaries
            let buffer = &snapshot.buffer_snapshot;
            for _ in 0..5 {
                let row = rng.gen_range(0..=buffer.max_point().row);
                let column = rng.gen_range(0..=buffer.line_len(MultiBufferRow(row)));
                let point = buffer.clip_point(Point::new(row, column), Left);

                let (prev_buffer_bound, prev_display_bound) = snapshot.prev_line_boundary(point);
                let (next_buffer_bound, next_display_bound) = snapshot.next_line_boundary(point);

                assert!(prev_buffer_bound <= point);
                assert!(next_buffer_bound >= point);
                assert_eq!(prev_buffer_bound.column, 0);
                assert_eq!(prev_display_bound.column(), 0);
                if next_buffer_bound < buffer.max_point() {
                    assert_eq!(buffer.chars_at(next_buffer_bound).next(), Some('\n'));
                }

                assert_eq!(
                    prev_display_bound,
                    prev_buffer_bound.to_display_point(&snapshot),
                    "row boundary before {:?}. reported buffer row boundary: {:?}",
                    point,
                    prev_buffer_bound
                );
                assert_eq!(
                    next_display_bound,
                    next_buffer_bound.to_display_point(&snapshot),
                    "display row boundary after {:?}. reported buffer row boundary: {:?}",
                    point,
                    next_buffer_bound
                );
                assert_eq!(
                    prev_buffer_bound,
                    prev_display_bound.to_point(&snapshot),
                    "row boundary before {:?}. reported display row boundary: {:?}",
                    point,
                    prev_display_bound
                );
                assert_eq!(
                    next_buffer_bound,
                    next_display_bound.to_point(&snapshot),
                    "row boundary after {:?}. reported display row boundary: {:?}",
                    point,
                    next_display_bound
                );
            }

            // Movement
            let min_point = snapshot.clip_point(DisplayPoint::new(DisplayRow(0), 0), Left);
            let max_point = snapshot.clip_point(snapshot.max_point(), Right);
            for _ in 0..5 {
                let row = rng.gen_range(0..=snapshot.max_point().row().0);
                let column = rng.gen_range(0..=snapshot.line_len(DisplayRow(row)));
                let point = snapshot.clip_point(DisplayPoint::new(DisplayRow(row), column), Left);

                log::info!("Moving from point {:?}", point);

                let moved_right = movement::right(&snapshot, point);
                log::info!("Right {:?}", moved_right);
                if point < max_point {
                    assert!(moved_right > point);
                    if point.column() == snapshot.line_len(point.row())
                        || snapshot.soft_wrap_indent(point.row()).is_some()
                            && point.column() == snapshot.line_len(point.row()) - 1
                    {
                        assert!(moved_right.row() > point.row());
                    }
                } else {
                    assert_eq!(moved_right, point);
                }

                let moved_left = movement::left(&snapshot, point);
                log::info!("Left {:?}", moved_left);
                if point > min_point {
                    assert!(moved_left < point);
                    if point.column() == 0 {
                        assert!(moved_left.row() < point.row());
                    }
                } else {
                    assert_eq!(moved_left, point);
                }
            }
        }
    }

    #[cfg(target_os = "macos")]
    #[gpui::test(retries = 5)]
    async fn test_soft_wraps(cx: &mut gpui::TestAppContext) {
        cx.background_executor
            .set_block_on_ticks(usize::MAX..=usize::MAX);
        cx.update(|cx| {
            init_test(cx, |_| {});
        });

        let mut cx = crate::test::editor_test_context::EditorTestContext::new(cx).await;
        let editor = cx.editor.clone();
        let window = cx.window;

        _ = cx.update_window(window, |_, cx| {
            let text_layout_details =
                editor.update(cx, |editor, cx| editor.text_layout_details(cx));

            let font_size = px(12.0);
            let wrap_width = Some(px(64.));

            let text = "one two three four five\nsix seven eight";
            let buffer = MultiBuffer::build_simple(text, cx);
            let map = cx.new_model(|cx| {
                DisplayMap::new(
                    buffer.clone(),
                    font("Helvetica"),
                    font_size,
                    wrap_width,
                    true,
                    1,
                    1,
                    0,
                    FoldPlaceholder::test(),
                    cx,
                )
            });

            let snapshot = map.update(cx, |map, cx| map.snapshot(cx));
            assert_eq!(
                snapshot.text_chunks(DisplayRow(0)).collect::<String>(),
                "one two \nthree four \nfive\nsix seven \neight"
            );
            assert_eq!(
                snapshot.clip_point(DisplayPoint::new(DisplayRow(0), 8), Bias::Left),
                DisplayPoint::new(DisplayRow(0), 7)
            );
            assert_eq!(
                snapshot.clip_point(DisplayPoint::new(DisplayRow(0), 8), Bias::Right),
                DisplayPoint::new(DisplayRow(1), 0)
            );
            assert_eq!(
                movement::right(&snapshot, DisplayPoint::new(DisplayRow(0), 7)),
                DisplayPoint::new(DisplayRow(1), 0)
            );
            assert_eq!(
                movement::left(&snapshot, DisplayPoint::new(DisplayRow(1), 0)),
                DisplayPoint::new(DisplayRow(0), 7)
            );

            let x = snapshot
                .x_for_display_point(DisplayPoint::new(DisplayRow(1), 10), &text_layout_details);
            assert_eq!(
                movement::up(
                    &snapshot,
                    DisplayPoint::new(DisplayRow(1), 10),
                    language::SelectionGoal::None,
                    false,
                    &text_layout_details,
                ),
                (
                    DisplayPoint::new(DisplayRow(0), 7),
                    language::SelectionGoal::HorizontalPosition(x.0)
                )
            );
            assert_eq!(
                movement::down(
                    &snapshot,
                    DisplayPoint::new(DisplayRow(0), 7),
                    language::SelectionGoal::HorizontalPosition(x.0),
                    false,
                    &text_layout_details
                ),
                (
                    DisplayPoint::new(DisplayRow(1), 10),
                    language::SelectionGoal::HorizontalPosition(x.0)
                )
            );
            assert_eq!(
                movement::down(
                    &snapshot,
                    DisplayPoint::new(DisplayRow(1), 10),
                    language::SelectionGoal::HorizontalPosition(x.0),
                    false,
                    &text_layout_details
                ),
                (
                    DisplayPoint::new(DisplayRow(2), 4),
                    language::SelectionGoal::HorizontalPosition(x.0)
                )
            );

            let ix = snapshot.buffer_snapshot.text().find("seven").unwrap();
            buffer.update(cx, |buffer, cx| {
                buffer.edit([(ix..ix, "and ")], None, cx);
            });

            let snapshot = map.update(cx, |map, cx| map.snapshot(cx));
            assert_eq!(
                snapshot.text_chunks(DisplayRow(1)).collect::<String>(),
                "three four \nfive\nsix and \nseven eight"
            );

            // Re-wrap on font size changes
            map.update(cx, |map, cx| {
                map.set_font(font("Helvetica"), px(font_size.0 + 3.), cx)
            });

            let snapshot = map.update(cx, |map, cx| map.snapshot(cx));
            assert_eq!(
                snapshot.text_chunks(DisplayRow(1)).collect::<String>(),
                "three \nfour five\nsix and \nseven \neight"
            )
        });
    }

    #[gpui::test]
    fn test_text_chunks(cx: &mut gpui::AppContext) {
        init_test(cx, |_| {});

        let text = sample_text(6, 6, 'a');
        let buffer = MultiBuffer::build_simple(&text, cx);

        let font_size = px(14.0);
        let map = cx.new_model(|cx| {
            DisplayMap::new(
                buffer.clone(),
                font("Helvetica"),
                font_size,
                None,
                true,
                1,
                1,
                0,
                FoldPlaceholder::test(),
                cx,
            )
        });

        buffer.update(cx, |buffer, cx| {
            buffer.edit(
                vec![
                    (
                        MultiBufferPoint::new(1, 0)..MultiBufferPoint::new(1, 0),
                        "\t",
                    ),
                    (
                        MultiBufferPoint::new(1, 1)..MultiBufferPoint::new(1, 1),
                        "\t",
                    ),
                    (
                        MultiBufferPoint::new(2, 1)..MultiBufferPoint::new(2, 1),
                        "\t",
                    ),
                ],
                None,
                cx,
            )
        });

        assert_eq!(
            map.update(cx, |map, cx| map.snapshot(cx))
                .text_chunks(DisplayRow(1))
                .collect::<String>()
                .lines()
                .next(),
            Some("    b   bbbbb")
        );
        assert_eq!(
            map.update(cx, |map, cx| map.snapshot(cx))
                .text_chunks(DisplayRow(2))
                .collect::<String>()
                .lines()
                .next(),
            Some("c   ccccc")
        );
    }

    #[gpui::test]
    async fn test_chunks(cx: &mut gpui::TestAppContext) {
        let text = r#"
            fn outer() {}

            mod module {
                fn inner() {}
            }"#
        .unindent();

        let theme =
            SyntaxTheme::new_test(vec![("mod.body", Hsla::red()), ("fn.name", Hsla::blue())]);
        let language = Arc::new(
            Language::new(
                LanguageConfig {
                    name: "Test".into(),
                    matcher: LanguageMatcher {
                        path_suffixes: vec![".test".to_string()],
                        ..Default::default()
                    },
                    ..Default::default()
                },
                Some(tree_sitter_rust::LANGUAGE.into()),
            )
            .with_highlights_query(
                r#"
                (mod_item name: (identifier) body: _ @mod.body)
                (function_item name: (identifier) @fn.name)
                "#,
            )
            .unwrap(),
        );
        language.set_theme(&theme);

        cx.update(|cx| init_test(cx, |s| s.defaults.tab_size = Some(2.try_into().unwrap())));

        let buffer = cx.new_model(|cx| Buffer::local(text, cx).with_language(language, cx));
        cx.condition(&buffer, |buf, _| !buf.is_parsing()).await;
        let buffer = cx.new_model(|cx| MultiBuffer::singleton(buffer, cx));

        let font_size = px(14.0);

        let map = cx.new_model(|cx| {
            DisplayMap::new(
                buffer,
                font("Helvetica"),
                font_size,
                None,
                true,
                1,
                1,
                1,
                FoldPlaceholder::test(),
                cx,
            )
        });
        assert_eq!(
            cx.update(|cx| syntax_chunks(DisplayRow(0)..DisplayRow(5), &map, &theme, cx)),
            vec![
                ("fn ".to_string(), None),
                ("outer".to_string(), Some(Hsla::blue())),
                ("() {}\n\nmod module ".to_string(), None),
                ("{\n    fn ".to_string(), Some(Hsla::red())),
                ("inner".to_string(), Some(Hsla::blue())),
                ("() {}\n}".to_string(), Some(Hsla::red())),
            ]
        );
        assert_eq!(
            cx.update(|cx| syntax_chunks(DisplayRow(3)..DisplayRow(5), &map, &theme, cx)),
            vec![
                ("    fn ".to_string(), Some(Hsla::red())),
                ("inner".to_string(), Some(Hsla::blue())),
                ("() {}\n}".to_string(), Some(Hsla::red())),
            ]
        );

        map.update(cx, |map, cx| {
            map.fold(
                vec![Crease::simple(
                    MultiBufferPoint::new(0, 6)..MultiBufferPoint::new(3, 2),
                    FoldPlaceholder::test(),
                )],
                cx,
            )
        });
        assert_eq!(
            cx.update(|cx| syntax_chunks(DisplayRow(0)..DisplayRow(2), &map, &theme, cx)),
            vec![
                ("fn ".to_string(), None),
                ("out".to_string(), Some(Hsla::blue())),
                ("⋯".to_string(), None),
                ("  fn ".to_string(), Some(Hsla::red())),
                ("inner".to_string(), Some(Hsla::blue())),
                ("() {}\n}".to_string(), Some(Hsla::red())),
            ]
        );
    }

    #[gpui::test]
    async fn test_chunks_with_syntax_highlighting_across_blocks(cx: &mut gpui::TestAppContext) {
        cx.background_executor
            .set_block_on_ticks(usize::MAX..=usize::MAX);

        let text = r#"
            const A: &str = "
                one
                two
                three
            ";
            const B: &str = "four";
        "#
        .unindent();

        let theme = SyntaxTheme::new_test(vec![
            ("string", Hsla::red()),
            ("punctuation", Hsla::blue()),
            ("keyword", Hsla::green()),
        ]);
        let language = Arc::new(
            Language::new(
                LanguageConfig {
                    name: "Rust".into(),
                    ..Default::default()
                },
                Some(tree_sitter_rust::LANGUAGE.into()),
            )
            .with_highlights_query(
                r#"
                (string_literal) @string
                "const" @keyword
                [":" ";"] @punctuation
                "#,
            )
            .unwrap(),
        );
        language.set_theme(&theme);

        cx.update(|cx| init_test(cx, |_| {}));

        let buffer = cx.new_model(|cx| Buffer::local(text, cx).with_language(language, cx));
        cx.condition(&buffer, |buf, _| !buf.is_parsing()).await;
        let buffer = cx.new_model(|cx| MultiBuffer::singleton(buffer, cx));
        let buffer_snapshot = buffer.read_with(cx, |buffer, cx| buffer.snapshot(cx));

        let map = cx.new_model(|cx| {
            DisplayMap::new(
                buffer,
                font("Courier"),
                px(16.0),
                None,
                true,
                1,
                1,
                0,
                FoldPlaceholder::test(),
                cx,
            )
        });

        // Insert a block in the middle of a multi-line string literal
        map.update(cx, |map, cx| {
            map.insert_blocks(
                [BlockProperties {
                    placement: BlockPlacement::Below(
                        buffer_snapshot.anchor_before(Point::new(1, 0)),
                    ),
                    height: 1,
                    style: BlockStyle::Sticky,
                    render: Arc::new(|_| div().into_any()),
                    priority: 0,
                }],
                cx,
            )
        });

        pretty_assertions::assert_eq!(
            cx.update(|cx| syntax_chunks(DisplayRow(0)..DisplayRow(7), &map, &theme, cx)),
            [
                ("const".into(), Some(Hsla::green())),
                (" A".into(), None),
                (":".into(), Some(Hsla::blue())),
                (" &str = ".into(), None),
                ("\"\n    one\n".into(), Some(Hsla::red())),
                ("\n".into(), None),
                ("    two\n    three\n\"".into(), Some(Hsla::red())),
                (";".into(), Some(Hsla::blue())),
                ("\n".into(), None),
                ("const".into(), Some(Hsla::green())),
                (" B".into(), None),
                (":".into(), Some(Hsla::blue())),
                (" &str = ".into(), None),
                ("\"four\"".into(), Some(Hsla::red())),
                (";".into(), Some(Hsla::blue())),
                ("\n".into(), None),
            ]
        );
    }

    #[gpui::test]
    async fn test_chunks_with_diagnostics_across_blocks(cx: &mut gpui::TestAppContext) {
        cx.background_executor
            .set_block_on_ticks(usize::MAX..=usize::MAX);

        let text = r#"
            struct A {
                b: usize;
            }
            const c: usize = 1;
        "#
        .unindent();

        cx.update(|cx| init_test(cx, |_| {}));

        let buffer = cx.new_model(|cx| Buffer::local(text, cx));

        buffer.update(cx, |buffer, cx| {
            buffer.update_diagnostics(
                LanguageServerId(0),
                DiagnosticSet::new(
                    [DiagnosticEntry {
                        range: PointUtf16::new(0, 0)..PointUtf16::new(2, 1),
                        diagnostic: Diagnostic {
                            severity: DiagnosticSeverity::ERROR,
                            group_id: 1,
                            message: "hi".into(),
                            ..Default::default()
                        },
                    }],
                    buffer,
                ),
                cx,
            )
        });

        let buffer = cx.new_model(|cx| MultiBuffer::singleton(buffer, cx));
        let buffer_snapshot = buffer.read_with(cx, |buffer, cx| buffer.snapshot(cx));

        let map = cx.new_model(|cx| {
            DisplayMap::new(
                buffer,
                font("Courier"),
                px(16.0),
                None,
                true,
                1,
                1,
                0,
                FoldPlaceholder::test(),
                cx,
            )
        });

        let black = gpui::black().to_rgb();
        let red = gpui::red().to_rgb();

        // Insert a block in the middle of a multi-line diagnostic.
        map.update(cx, |map, cx| {
            map.highlight_text(
                TypeId::of::<usize>(),
                vec![
                    buffer_snapshot.anchor_before(Point::new(3, 9))
                        ..buffer_snapshot.anchor_after(Point::new(3, 14)),
                    buffer_snapshot.anchor_before(Point::new(3, 17))
                        ..buffer_snapshot.anchor_after(Point::new(3, 18)),
                ],
                red.into(),
            );
            map.insert_blocks(
                [BlockProperties {
                    placement: BlockPlacement::Below(
                        buffer_snapshot.anchor_before(Point::new(1, 0)),
                    ),
                    height: 1,
                    style: BlockStyle::Sticky,
                    render: Arc::new(|_| div().into_any()),
                    priority: 0,
                }],
                cx,
            )
        });

        let snapshot = map.update(cx, |map, cx| map.snapshot(cx));
        let mut chunks = Vec::<(String, Option<DiagnosticSeverity>, Rgba)>::new();
        for chunk in snapshot.chunks(DisplayRow(0)..DisplayRow(5), true, Default::default()) {
            let color = chunk
                .highlight_style
                .and_then(|style| style.color)
                .map_or(black, |color| color.to_rgb());
            if let Some((last_chunk, last_severity, last_color)) = chunks.last_mut() {
                if *last_severity == chunk.diagnostic_severity && *last_color == color {
                    last_chunk.push_str(chunk.text);
                    continue;
                }
            }

            chunks.push((chunk.text.to_string(), chunk.diagnostic_severity, color));
        }

        assert_eq!(
            chunks,
            [
                (
                    "struct A {\n    b: usize;\n".into(),
                    Some(DiagnosticSeverity::ERROR),
                    black
                ),
                ("\n".into(), None, black),
                ("}".into(), Some(DiagnosticSeverity::ERROR), black),
                ("\nconst c: ".into(), None, black),
                ("usize".into(), None, red),
                (" = ".into(), None, black),
                ("1".into(), None, red),
                (";\n".into(), None, black),
            ]
        );
    }

    #[gpui::test]
    async fn test_point_translation_with_replace_blocks(cx: &mut gpui::TestAppContext) {
        cx.background_executor
            .set_block_on_ticks(usize::MAX..=usize::MAX);

        cx.update(|cx| init_test(cx, |_| {}));

        let buffer = cx.update(|cx| MultiBuffer::build_simple("abcde\nfghij\nklmno\npqrst", cx));
        let buffer_snapshot = buffer.read_with(cx, |buffer, cx| buffer.snapshot(cx));
        let map = cx.new_model(|cx| {
            DisplayMap::new(
                buffer.clone(),
                font("Courier"),
                px(16.0),
                None,
                true,
                1,
                1,
                0,
                FoldPlaceholder::test(),
                cx,
            )
        });

        let snapshot = map.update(cx, |map, cx| {
            map.insert_blocks(
                [BlockProperties {
                    placement: BlockPlacement::Replace(
                        buffer_snapshot.anchor_before(Point::new(1, 2))
                            ..=buffer_snapshot.anchor_after(Point::new(2, 3)),
                    ),
                    height: 4,
                    style: BlockStyle::Fixed,
                    render: Arc::new(|_| div().into_any()),
                    priority: 0,
                }],
                cx,
            );
            map.snapshot(cx)
        });

        assert_eq!(snapshot.text(), "abcde\n\n\n\n\npqrst");

        let point_to_display_points = [
            (Point::new(1, 0), DisplayPoint::new(DisplayRow(1), 0)),
            (Point::new(2, 0), DisplayPoint::new(DisplayRow(1), 0)),
            (Point::new(3, 0), DisplayPoint::new(DisplayRow(5), 0)),
        ];
        for (buffer_point, display_point) in point_to_display_points {
            assert_eq!(
                snapshot.point_to_display_point(buffer_point, Bias::Left),
                display_point,
                "point_to_display_point({:?}, Bias::Left)",
                buffer_point
            );
            assert_eq!(
                snapshot.point_to_display_point(buffer_point, Bias::Right),
                display_point,
                "point_to_display_point({:?}, Bias::Right)",
                buffer_point
            );
        }

        let display_points_to_points = [
            (
                DisplayPoint::new(DisplayRow(1), 0),
                Point::new(1, 0),
                Point::new(2, 5),
            ),
            (
                DisplayPoint::new(DisplayRow(2), 0),
                Point::new(1, 0),
                Point::new(2, 5),
            ),
            (
                DisplayPoint::new(DisplayRow(3), 0),
                Point::new(1, 0),
                Point::new(2, 5),
            ),
            (
                DisplayPoint::new(DisplayRow(4), 0),
                Point::new(1, 0),
                Point::new(2, 5),
            ),
            (
                DisplayPoint::new(DisplayRow(5), 0),
                Point::new(3, 0),
                Point::new(3, 0),
            ),
        ];
        for (display_point, left_buffer_point, right_buffer_point) in display_points_to_points {
            assert_eq!(
                snapshot.display_point_to_point(display_point, Bias::Left),
                left_buffer_point,
                "display_point_to_point({:?}, Bias::Left)",
                display_point
            );
            assert_eq!(
                snapshot.display_point_to_point(display_point, Bias::Right),
                right_buffer_point,
                "display_point_to_point({:?}, Bias::Right)",
                display_point
            );
        }
    }

    // todo(linux) fails due to pixel differences in text rendering
    #[cfg(target_os = "macos")]
    #[gpui::test]
    async fn test_chunks_with_soft_wrapping(cx: &mut gpui::TestAppContext) {
        cx.background_executor
            .set_block_on_ticks(usize::MAX..=usize::MAX);

        let text = r#"
            fn outer() {}

            mod module {
                fn inner() {}
            }"#
        .unindent();

        let theme =
            SyntaxTheme::new_test(vec![("mod.body", Hsla::red()), ("fn.name", Hsla::blue())]);
        let language = Arc::new(
            Language::new(
                LanguageConfig {
                    name: "Test".into(),
                    matcher: LanguageMatcher {
                        path_suffixes: vec![".test".to_string()],
                        ..Default::default()
                    },
                    ..Default::default()
                },
                Some(tree_sitter_rust::LANGUAGE.into()),
            )
            .with_highlights_query(
                r#"
                (mod_item name: (identifier) body: _ @mod.body)
                (function_item name: (identifier) @fn.name)
                "#,
            )
            .unwrap(),
        );
        language.set_theme(&theme);

        cx.update(|cx| init_test(cx, |_| {}));

        let buffer = cx.new_model(|cx| Buffer::local(text, cx).with_language(language, cx));
        cx.condition(&buffer, |buf, _| !buf.is_parsing()).await;
        let buffer = cx.new_model(|cx| MultiBuffer::singleton(buffer, cx));

        let font_size = px(16.0);

        let map = cx.new_model(|cx| {
            DisplayMap::new(
                buffer,
                font("Courier"),
                font_size,
                Some(px(40.0)),
                true,
                1,
                1,
                0,
                FoldPlaceholder::test(),
                cx,
            )
        });
        assert_eq!(
            cx.update(|cx| syntax_chunks(DisplayRow(0)..DisplayRow(5), &map, &theme, cx)),
            [
                ("fn \n".to_string(), None),
                ("oute\nr".to_string(), Some(Hsla::blue())),
                ("() \n{}\n\n".to_string(), None),
            ]
        );
        assert_eq!(
            cx.update(|cx| syntax_chunks(DisplayRow(3)..DisplayRow(5), &map, &theme, cx)),
            [("{}\n\n".to_string(), None)]
        );

        map.update(cx, |map, cx| {
            map.fold(
                vec![Crease::simple(
                    MultiBufferPoint::new(0, 6)..MultiBufferPoint::new(3, 2),
                    FoldPlaceholder::test(),
                )],
                cx,
            )
        });
        assert_eq!(
            cx.update(|cx| syntax_chunks(DisplayRow(1)..DisplayRow(4), &map, &theme, cx)),
            [
                ("out".to_string(), Some(Hsla::blue())),
                ("⋯\n".to_string(), None),
                ("  \nfn ".to_string(), Some(Hsla::red())),
                ("i\n".to_string(), Some(Hsla::blue()))
            ]
        );
    }

    #[gpui::test]
    async fn test_chunks_with_text_highlights(cx: &mut gpui::TestAppContext) {
        cx.update(|cx| init_test(cx, |_| {}));

        let theme =
            SyntaxTheme::new_test(vec![("operator", Hsla::red()), ("string", Hsla::green())]);
        let language = Arc::new(
            Language::new(
                LanguageConfig {
                    name: "Test".into(),
                    matcher: LanguageMatcher {
                        path_suffixes: vec![".test".to_string()],
                        ..Default::default()
                    },
                    ..Default::default()
                },
                Some(tree_sitter_rust::LANGUAGE.into()),
            )
            .with_highlights_query(
                r#"
                ":" @operator
                (string_literal) @string
                "#,
            )
            .unwrap(),
        );
        language.set_theme(&theme);

        let (text, highlighted_ranges) = marked_text_ranges(r#"constˇ «a»: B = "c «d»""#, false);

        let buffer = cx.new_model(|cx| Buffer::local(text, cx).with_language(language, cx));
        cx.condition(&buffer, |buf, _| !buf.is_parsing()).await;

        let buffer = cx.new_model(|cx| MultiBuffer::singleton(buffer, cx));
        let buffer_snapshot = buffer.read_with(cx, |buffer, cx| buffer.snapshot(cx));

        let font_size = px(16.0);
        let map = cx.new_model(|cx| {
            DisplayMap::new(
                buffer,
                font("Courier"),
                font_size,
                None,
                true,
                1,
                1,
                1,
                FoldPlaceholder::test(),
                cx,
            )
        });

        enum MyType {}

        let style = HighlightStyle {
            color: Some(Hsla::blue()),
            ..Default::default()
        };

        map.update(cx, |map, _cx| {
            map.highlight_text(
                TypeId::of::<MyType>(),
                highlighted_ranges
                    .into_iter()
                    .map(|range| {
                        buffer_snapshot.anchor_before(range.start)
                            ..buffer_snapshot.anchor_before(range.end)
                    })
                    .collect(),
                style,
            );
        });

        assert_eq!(
            cx.update(|cx| chunks(DisplayRow(0)..DisplayRow(10), &map, &theme, cx)),
            [
                ("const ".to_string(), None, None),
                ("a".to_string(), None, Some(Hsla::blue())),
                (":".to_string(), Some(Hsla::red()), None),
                (" B = ".to_string(), None, None),
                ("\"c ".to_string(), Some(Hsla::green()), None),
                ("d".to_string(), Some(Hsla::green()), Some(Hsla::blue())),
                ("\"".to_string(), Some(Hsla::green()), None),
            ]
        );
    }

    #[gpui::test]
    fn test_clip_point(cx: &mut gpui::AppContext) {
        init_test(cx, |_| {});

        fn assert(text: &str, shift_right: bool, bias: Bias, cx: &mut gpui::AppContext) {
            let (unmarked_snapshot, mut markers) = marked_display_snapshot(text, cx);

            match bias {
                Bias::Left => {
                    if shift_right {
                        *markers[1].column_mut() += 1;
                    }

                    assert_eq!(unmarked_snapshot.clip_point(markers[1], bias), markers[0])
                }
                Bias::Right => {
                    if shift_right {
                        *markers[0].column_mut() += 1;
                    }

                    assert_eq!(unmarked_snapshot.clip_point(markers[0], bias), markers[1])
                }
            };
        }

        use Bias::{Left, Right};
        assert("ˇˇα", false, Left, cx);
        assert("ˇˇα", true, Left, cx);
        assert("ˇˇα", false, Right, cx);
        assert("ˇαˇ", true, Right, cx);
        assert("ˇˇ✋", false, Left, cx);
        assert("ˇˇ✋", true, Left, cx);
        assert("ˇˇ✋", false, Right, cx);
        assert("ˇ✋ˇ", true, Right, cx);
        assert("ˇˇ🍐", false, Left, cx);
        assert("ˇˇ🍐", true, Left, cx);
        assert("ˇˇ🍐", false, Right, cx);
        assert("ˇ🍐ˇ", true, Right, cx);
        assert("ˇˇ\t", false, Left, cx);
        assert("ˇˇ\t", true, Left, cx);
        assert("ˇˇ\t", false, Right, cx);
        assert("ˇ\tˇ", true, Right, cx);
        assert(" ˇˇ\t", false, Left, cx);
        assert(" ˇˇ\t", true, Left, cx);
        assert(" ˇˇ\t", false, Right, cx);
        assert(" ˇ\tˇ", true, Right, cx);
        assert("   ˇˇ\t", false, Left, cx);
        assert("   ˇˇ\t", false, Right, cx);
    }

    #[gpui::test]
    fn test_clip_at_line_ends(cx: &mut gpui::AppContext) {
        init_test(cx, |_| {});

        fn assert(text: &str, cx: &mut gpui::AppContext) {
            let (mut unmarked_snapshot, markers) = marked_display_snapshot(text, cx);
            unmarked_snapshot.clip_at_line_ends = true;
            assert_eq!(
                unmarked_snapshot.clip_point(markers[1], Bias::Left),
                markers[0]
            );
        }

        assert("ˇˇ", cx);
        assert("ˇaˇ", cx);
        assert("aˇbˇ", cx);
        assert("aˇαˇ", cx);
    }

    #[gpui::test]
    fn test_creases(cx: &mut gpui::AppContext) {
        init_test(cx, |_| {});

        let text = "aaa\nbbb\nccc\nddd\neee\nfff\nggg\nhhh\niii\njjj\nkkk\nlll";
        let buffer = MultiBuffer::build_simple(text, cx);
        let font_size = px(14.0);
        cx.new_model(|cx| {
            let mut map = DisplayMap::new(
                buffer.clone(),
                font("Helvetica"),
                font_size,
                None,
                true,
                1,
                1,
                0,
                FoldPlaceholder::test(),
                cx,
            );
            let snapshot = map.buffer.read(cx).snapshot(cx);
            let range =
                snapshot.anchor_before(Point::new(2, 0))..snapshot.anchor_after(Point::new(3, 3));

            map.crease_map.insert(
                [Crease::inline(
                    range,
                    FoldPlaceholder::test(),
                    |_row, _status, _toggle, _cx| div(),
                    |_row, _status, _cx| div(),
                )],
                &map.buffer.read(cx).snapshot(cx),
            );

            map
        });
    }

    #[gpui::test]
    fn test_tabs_with_multibyte_chars(cx: &mut gpui::AppContext) {
        init_test(cx, |_| {});

        let text = "✅\t\tα\nβ\t\n🏀β\t\tγ";
        let buffer = MultiBuffer::build_simple(text, cx);
        let font_size = px(14.0);

        let map = cx.new_model(|cx| {
            DisplayMap::new(
                buffer.clone(),
                font("Helvetica"),
                font_size,
                None,
                true,
                1,
                1,
                0,
                FoldPlaceholder::test(),
                cx,
            )
        });
        let map = map.update(cx, |map, cx| map.snapshot(cx));
        assert_eq!(map.text(), "✅       α\nβ   \n🏀β      γ");
        assert_eq!(
            map.text_chunks(DisplayRow(0)).collect::<String>(),
            "✅       α\nβ   \n🏀β      γ"
        );
        assert_eq!(
            map.text_chunks(DisplayRow(1)).collect::<String>(),
            "β   \n🏀β      γ"
        );
        assert_eq!(
            map.text_chunks(DisplayRow(2)).collect::<String>(),
            "🏀β      γ"
        );

        let point = MultiBufferPoint::new(0, "✅\t\t".len() as u32);
        let display_point = DisplayPoint::new(DisplayRow(0), "✅       ".len() as u32);
        assert_eq!(point.to_display_point(&map), display_point);
        assert_eq!(display_point.to_point(&map), point);

        let point = MultiBufferPoint::new(1, "β\t".len() as u32);
        let display_point = DisplayPoint::new(DisplayRow(1), "β   ".len() as u32);
        assert_eq!(point.to_display_point(&map), display_point);
        assert_eq!(display_point.to_point(&map), point,);

        let point = MultiBufferPoint::new(2, "🏀β\t\t".len() as u32);
        let display_point = DisplayPoint::new(DisplayRow(2), "🏀β      ".len() as u32);
        assert_eq!(point.to_display_point(&map), display_point);
        assert_eq!(display_point.to_point(&map), point,);

        // Display points inside of expanded tabs
        assert_eq!(
            DisplayPoint::new(DisplayRow(0), "✅      ".len() as u32).to_point(&map),
            MultiBufferPoint::new(0, "✅\t".len() as u32),
        );
        assert_eq!(
            DisplayPoint::new(DisplayRow(0), "✅ ".len() as u32).to_point(&map),
            MultiBufferPoint::new(0, "✅".len() as u32),
        );

        // Clipping display points inside of multi-byte characters
        assert_eq!(
            map.clip_point(
                DisplayPoint::new(DisplayRow(0), "✅".len() as u32 - 1),
                Left
            ),
            DisplayPoint::new(DisplayRow(0), 0)
        );
        assert_eq!(
            map.clip_point(
                DisplayPoint::new(DisplayRow(0), "✅".len() as u32 - 1),
                Bias::Right
            ),
            DisplayPoint::new(DisplayRow(0), "✅".len() as u32)
        );
    }

    #[gpui::test]
    fn test_max_point(cx: &mut gpui::AppContext) {
        init_test(cx, |_| {});

        let buffer = MultiBuffer::build_simple("aaa\n\t\tbbb", cx);
        let font_size = px(14.0);
        let map = cx.new_model(|cx| {
            DisplayMap::new(
                buffer.clone(),
                font("Helvetica"),
                font_size,
                None,
                true,
                1,
                1,
                0,
                FoldPlaceholder::test(),
                cx,
            )
        });
        assert_eq!(
            map.update(cx, |map, cx| map.snapshot(cx)).max_point(),
            DisplayPoint::new(DisplayRow(1), 11)
        )
    }

    fn syntax_chunks(
        rows: Range<DisplayRow>,
        map: &Model<DisplayMap>,
        theme: &SyntaxTheme,
        cx: &mut AppContext,
    ) -> Vec<(String, Option<Hsla>)> {
        chunks(rows, map, theme, cx)
            .into_iter()
            .map(|(text, color, _)| (text, color))
            .collect()
    }

    fn chunks(
        rows: Range<DisplayRow>,
        map: &Model<DisplayMap>,
        theme: &SyntaxTheme,
        cx: &mut AppContext,
    ) -> Vec<(String, Option<Hsla>, Option<Hsla>)> {
        let snapshot = map.update(cx, |map, cx| map.snapshot(cx));
        let mut chunks: Vec<(String, Option<Hsla>, Option<Hsla>)> = Vec::new();
        for chunk in snapshot.chunks(rows, true, HighlightStyles::default()) {
            let syntax_color = chunk
                .syntax_highlight_id
                .and_then(|id| id.style(theme)?.color);
            let highlight_color = chunk.highlight_style.and_then(|style| style.color);
            if let Some((last_chunk, last_syntax_color, last_highlight_color)) = chunks.last_mut() {
                if syntax_color == *last_syntax_color && highlight_color == *last_highlight_color {
                    last_chunk.push_str(chunk.text);
                    continue;
                }
            }
            chunks.push((chunk.text.to_string(), syntax_color, highlight_color));
        }
        chunks
    }

    fn init_test(cx: &mut AppContext, f: impl Fn(&mut AllLanguageSettingsContent)) {
        let settings = SettingsStore::test(cx);
        cx.set_global(settings);
        language::init(cx);
        crate::init(cx);
        Project::init_settings(cx);
        theme::init(LoadThemes::JustBase, cx);
        cx.update_global::<SettingsStore, _>(|store, cx| {
            store.update_user_settings::<AllLanguageSettings>(cx, f);
        });
    }
}<|MERGE_RESOLUTION|>--- conflicted
+++ resolved
@@ -30,14 +30,9 @@
     hover_links::InlayHighlight, movement::TextLayoutDetails, EditorStyle, InlayId, RowExt,
 };
 pub use block_map::{
-<<<<<<< HEAD
     Block, BlockChunks as DisplayChunks, BlockContext, BlockId, BlockMap, BlockPlacement,
     BlockPoint, BlockProperties, BlockRows, BlockStyle, CustomBlockId, RenderBlock,
-=======
-    Block, BlockBufferRows, BlockChunks as DisplayChunks, BlockContext, BlockId, BlockMap,
-    BlockPlacement, BlockPoint, BlockProperties, BlockStyle, CustomBlockId, RenderBlock,
     StickyHeaderExcerpt,
->>>>>>> 40ecc38d
 };
 use block_map::{BlockRow, BlockSnapshot};
 use collections::{HashMap, HashSet};
