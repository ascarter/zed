use anyhow::Context;

use crate::{
    platform::blade::{BladeRenderer, BladeSurfaceConfig},
    px, size, AnyWindowHandle, Bounds, Decorations, DevicePixels, ForegroundExecutor, Modifiers,
    Pixels, PlatformAtlas, PlatformDisplay, PlatformInput, PlatformInputHandler, PlatformWindow,
    Point, PromptLevel, ResizeEdge, Scene, Size, Tiling, WindowAppearance,
    WindowBackgroundAppearance, WindowBounds, WindowDecorations, WindowKind, WindowParams,
    X11ClientStatePtr,
};

use blade_graphics as gpu;
use raw_window_handle as rwh;
use util::{maybe, ResultExt};
use x11rb::{
    connection::Connection,
    protocol::{
        randr::{self, ConnectionExt as _},
        sync,
        xinput::{self, ConnectionExt as _},
        xproto::{self, ClientMessageEvent, ConnectionExt, EventMask, TranslateCoordinatesReply},
    },
    wrapper::ConnectionExt as _,
    xcb_ffi::XCBConnection,
};

use std::{
    cell::RefCell, ffi::c_void, mem::size_of, num::NonZeroU32, ops::Div, ptr::NonNull, rc::Rc,
    sync::Arc, time::Duration,
};

use super::{X11Display, XINPUT_MASTER_DEVICE};
x11rb::atom_manager! {
    pub XcbAtoms: AtomsCookie {
        UTF8_STRING,
        WM_PROTOCOLS,
        WM_DELETE_WINDOW,
        WM_CHANGE_STATE,
        _NET_WM_NAME,
        _NET_WM_STATE,
        _NET_WM_STATE_MAXIMIZED_VERT,
        _NET_WM_STATE_MAXIMIZED_HORZ,
        _NET_WM_STATE_FULLSCREEN,
        _NET_WM_STATE_HIDDEN,
        _NET_WM_STATE_FOCUSED,
        _NET_ACTIVE_WINDOW,
        _NET_WM_SYNC_REQUEST,
        _NET_WM_SYNC_REQUEST_COUNTER,
        _NET_WM_BYPASS_COMPOSITOR,
        _NET_WM_MOVERESIZE,
        _NET_WM_WINDOW_TYPE,
        _NET_WM_WINDOW_TYPE_NOTIFICATION,
        _NET_WM_SYNC,
        _MOTIF_WM_HINTS,
        _GTK_SHOW_WINDOW_MENU,
        _GTK_FRAME_EXTENTS,
        _GTK_EDGE_CONSTRAINTS,
    }
}

fn query_render_extent(xcb_connection: &XCBConnection, x_window: xproto::Window) -> gpu::Extent {
    let reply = xcb_connection
        .get_geometry(x_window)
        .unwrap()
        .reply()
        .unwrap();
    gpu::Extent {
        width: reply.width as u32,
        height: reply.height as u32,
        depth: 1,
    }
}

impl ResizeEdge {
    fn to_moveresize(&self) -> u32 {
        match self {
            ResizeEdge::TopLeft => 0,
            ResizeEdge::Top => 1,
            ResizeEdge::TopRight => 2,
            ResizeEdge::Right => 3,
            ResizeEdge::BottomRight => 4,
            ResizeEdge::Bottom => 5,
            ResizeEdge::BottomLeft => 6,
            ResizeEdge::Left => 7,
        }
    }
}

#[derive(Debug)]
struct EdgeConstraints {
    top_tiled: bool,
    #[allow(dead_code)]
    top_resizable: bool,

    right_tiled: bool,
    #[allow(dead_code)]
    right_resizable: bool,

    bottom_tiled: bool,
    #[allow(dead_code)]
    bottom_resizable: bool,

    left_tiled: bool,
    #[allow(dead_code)]
    left_resizable: bool,
}

impl EdgeConstraints {
    fn from_atom(atom: u32) -> Self {
        EdgeConstraints {
            top_tiled: (atom & (1 << 0)) != 0,
            top_resizable: (atom & (1 << 1)) != 0,
            right_tiled: (atom & (1 << 2)) != 0,
            right_resizable: (atom & (1 << 3)) != 0,
            bottom_tiled: (atom & (1 << 4)) != 0,
            bottom_resizable: (atom & (1 << 5)) != 0,
            left_tiled: (atom & (1 << 6)) != 0,
            left_resizable: (atom & (1 << 7)) != 0,
        }
    }

    fn to_tiling(&self) -> Tiling {
        Tiling {
            top: self.top_tiled,
            right: self.right_tiled,
            bottom: self.bottom_tiled,
            left: self.left_tiled,
        }
    }
}

#[derive(Debug)]
struct Visual {
    id: xproto::Visualid,
    colormap: u32,
    depth: u8,
}

struct VisualSet {
    inherit: Visual,
    opaque: Option<Visual>,
    transparent: Option<Visual>,
    root: u32,
    black_pixel: u32,
}

fn find_visuals(xcb_connection: &XCBConnection, screen_index: usize) -> VisualSet {
    let screen = &xcb_connection.setup().roots[screen_index];
    let mut set = VisualSet {
        inherit: Visual {
            id: screen.root_visual,
            colormap: screen.default_colormap,
            depth: screen.root_depth,
        },
        opaque: None,
        transparent: None,
        root: screen.root,
        black_pixel: screen.black_pixel,
    };

    for depth_info in screen.allowed_depths.iter() {
        for visual_type in depth_info.visuals.iter() {
            let visual = Visual {
                id: visual_type.visual_id,
                colormap: 0,
                depth: depth_info.depth,
            };
            log::debug!("Visual id: {}, class: {:?}, depth: {}, bits_per_value: {}, masks: 0x{:x} 0x{:x} 0x{:x}",
                visual_type.visual_id,
                visual_type.class,
                depth_info.depth,
                visual_type.bits_per_rgb_value,
                visual_type.red_mask, visual_type.green_mask, visual_type.blue_mask,
            );

            if (
                visual_type.red_mask,
                visual_type.green_mask,
                visual_type.blue_mask,
            ) != (0xFF0000, 0xFF00, 0xFF)
            {
                continue;
            }
            let color_mask = visual_type.red_mask | visual_type.green_mask | visual_type.blue_mask;
            let alpha_mask = color_mask as usize ^ ((1usize << depth_info.depth) - 1);

            if alpha_mask == 0 {
                if set.opaque.is_none() {
                    set.opaque = Some(visual);
                }
            } else {
                if set.transparent.is_none() {
                    set.transparent = Some(visual);
                }
            }
        }
    }

    set
}

struct RawWindow {
    connection: *mut c_void,
    screen_id: usize,
    window_id: u32,
    visual_id: u32,
}

#[derive(Default)]
pub struct Callbacks {
    request_frame: Option<Box<dyn FnMut()>>,
    input: Option<Box<dyn FnMut(PlatformInput) -> crate::DispatchEventResult>>,
    active_status_change: Option<Box<dyn FnMut(bool)>>,
    resize: Option<Box<dyn FnMut(Size<Pixels>, f32)>>,
    moved: Option<Box<dyn FnMut()>>,
    should_close: Option<Box<dyn FnMut() -> bool>>,
    close: Option<Box<dyn FnOnce()>>,
    appearance_changed: Option<Box<dyn FnMut()>>,
}

pub struct X11WindowState {
    pub destroyed: bool,
    refresh_rate: Duration,
    client: X11ClientStatePtr,
    executor: ForegroundExecutor,
    atoms: XcbAtoms,
    x_root_window: xproto::Window,
    pub(crate) counter_id: sync::Counter,
    pub(crate) last_sync_counter: Option<sync::Int64>,
    _raw: RawWindow,
    bounds: Bounds<Pixels>,
    scale_factor: f32,
    renderer: BladeRenderer,
    display: Rc<dyn PlatformDisplay>,
    input_handler: Option<PlatformInputHandler>,
    appearance: WindowAppearance,
    background_appearance: WindowBackgroundAppearance,
    maximized_vertical: bool,
    maximized_horizontal: bool,
    hidden: bool,
    active: bool,
    fullscreen: bool,
    decorations: WindowDecorations,
    edge_constraints: Option<EdgeConstraints>,
    pub handle: AnyWindowHandle,
    last_insets: [u32; 4],
}

impl X11WindowState {
    fn is_transparent(&self) -> bool {
        self.background_appearance != WindowBackgroundAppearance::Opaque
    }
}

#[derive(Clone)]
pub(crate) struct X11WindowStatePtr {
    pub state: Rc<RefCell<X11WindowState>>,
    pub(crate) callbacks: Rc<RefCell<Callbacks>>,
    xcb_connection: Rc<XCBConnection>,
    pub x_window: xproto::Window,
}

impl rwh::HasWindowHandle for RawWindow {
    fn window_handle(&self) -> Result<rwh::WindowHandle, rwh::HandleError> {
        let non_zero = NonZeroU32::new(self.window_id).unwrap();
        let mut handle = rwh::XcbWindowHandle::new(non_zero);
        handle.visual_id = NonZeroU32::new(self.visual_id);
        Ok(unsafe { rwh::WindowHandle::borrow_raw(handle.into()) })
    }
}
impl rwh::HasDisplayHandle for RawWindow {
    fn display_handle(&self) -> Result<rwh::DisplayHandle, rwh::HandleError> {
        let non_zero = NonNull::new(self.connection).unwrap();
        let handle = rwh::XcbDisplayHandle::new(Some(non_zero), self.screen_id as i32);
        Ok(unsafe { rwh::DisplayHandle::borrow_raw(handle.into()) })
    }
}

impl rwh::HasWindowHandle for X11Window {
    fn window_handle(&self) -> Result<rwh::WindowHandle, rwh::HandleError> {
        unimplemented!()
    }
}
impl rwh::HasDisplayHandle for X11Window {
    fn display_handle(&self) -> Result<rwh::DisplayHandle, rwh::HandleError> {
        unimplemented!()
    }
}

impl X11WindowState {
    #[allow(clippy::too_many_arguments)]
    pub fn new(
        handle: AnyWindowHandle,
        client: X11ClientStatePtr,
        executor: ForegroundExecutor,
        params: WindowParams,
        xcb_connection: &Rc<XCBConnection>,
        x_main_screen_index: usize,
        x_window: xproto::Window,
        atoms: &XcbAtoms,
        scale_factor: f32,
        appearance: WindowAppearance,
    ) -> anyhow::Result<Self> {
        let x_screen_index = params
            .display_id
            .map_or(x_main_screen_index, |did| did.0 as usize);

        let visual_set = find_visuals(&xcb_connection, x_screen_index);

        let visual = match visual_set.transparent {
            Some(visual) => visual,
            None => {
                log::warn!("Unable to find a transparent visual",);
                visual_set.inherit
            }
        };
        log::info!("Using {:?}", visual);

        let colormap = if visual.colormap != 0 {
            visual.colormap
        } else {
            let id = xcb_connection.generate_id().unwrap();
            log::info!("Creating colormap {}", id);
            xcb_connection
                .create_colormap(xproto::ColormapAlloc::NONE, id, visual_set.root, visual.id)
                .unwrap()
                .check()?;
            id
        };

        let win_aux = xproto::CreateWindowAux::new()
            // https://stackoverflow.com/questions/43218127/x11-xlib-xcb-creating-a-window-requires-border-pixel-if-specifying-colormap-wh
            .border_pixel(visual_set.black_pixel)
            .colormap(colormap)
            .event_mask(
                xproto::EventMask::EXPOSURE
                    | xproto::EventMask::STRUCTURE_NOTIFY
                    | xproto::EventMask::FOCUS_CHANGE
                    | xproto::EventMask::KEY_PRESS
                    | xproto::EventMask::KEY_RELEASE
                    | EventMask::PROPERTY_CHANGE,
            );

        let mut bounds = params.bounds.to_device_pixels(scale_factor);
        if bounds.size.width.0 == 0 || bounds.size.height.0 == 0 {
            log::warn!("Window bounds contain a zero value. height={}, width={}. Falling back to defaults.", bounds.size.height.0, bounds.size.width.0);
            bounds.size.width = 800.into();
            bounds.size.height = 600.into();
        }

        xcb_connection
            .create_window(
                visual.depth,
                x_window,
                visual_set.root,
                (bounds.origin.x.0 + 2) as i16,
                bounds.origin.y.0 as i16,
                bounds.size.width.0 as u16,
                bounds.size.height.0 as u16,
                0,
                xproto::WindowClass::INPUT_OUTPUT,
                visual.id,
                &win_aux,
            )
            .unwrap()
            .check().with_context(|| {
                format!("CreateWindow request to X server failed. depth: {}, x_window: {}, visual_set.root: {}, bounds.origin.x.0: {}, bounds.origin.y.0: {}, bounds.size.width.0: {}, bounds.size.height.0: {}",
                    visual.depth, x_window, visual_set.root, bounds.origin.x.0 + 2, bounds.origin.y.0, bounds.size.width.0, bounds.size.height.0)
            })?;

        let reply = xcb_connection
            .get_geometry(x_window)
            .unwrap()
            .reply()
            .unwrap();
        if reply.x == 0 && reply.y == 0 {
            bounds.origin.x.0 += 2;
            // Work around a bug where our rendered content appears
            // outside the window bounds when opened at the default position
            // (14px, 49px on X + Gnome + Ubuntu 22).
            xcb_connection
                .configure_window(
                    x_window,
                    &xproto::ConfigureWindowAux::new()
                        .x(bounds.origin.x.0)
                        .y(bounds.origin.y.0),
                )
                .unwrap();
        }
        if let Some(titlebar) = params.titlebar {
            if let Some(title) = titlebar.title {
                xcb_connection
                    .change_property8(
                        xproto::PropMode::REPLACE,
                        x_window,
                        xproto::AtomEnum::WM_NAME,
                        xproto::AtomEnum::STRING,
                        title.as_bytes(),
                    )
                    .unwrap();
            }
        }
        if params.kind == WindowKind::PopUp {
            xcb_connection
                .change_property32(
                    xproto::PropMode::REPLACE,
                    x_window,
                    atoms._NET_WM_WINDOW_TYPE,
                    xproto::AtomEnum::ATOM,
                    &[atoms._NET_WM_WINDOW_TYPE_NOTIFICATION],
                )
                .unwrap();
        }

        xcb_connection
            .change_property32(
                xproto::PropMode::REPLACE,
                x_window,
                atoms.WM_PROTOCOLS,
                xproto::AtomEnum::ATOM,
                &[atoms.WM_DELETE_WINDOW, atoms._NET_WM_SYNC_REQUEST],
            )
            .unwrap();

        sync::initialize(xcb_connection, 3, 1).unwrap();
        let sync_request_counter = xcb_connection.generate_id().unwrap();
        sync::create_counter(
            xcb_connection,
            sync_request_counter,
            sync::Int64 { lo: 0, hi: 0 },
        )
        .unwrap();

        xcb_connection
            .change_property32(
                xproto::PropMode::REPLACE,
                x_window,
                atoms._NET_WM_SYNC_REQUEST_COUNTER,
                xproto::AtomEnum::CARDINAL,
                &[sync_request_counter],
            )
            .unwrap();

        xcb_connection
            .xinput_xi_select_events(
                x_window,
                &[xinput::EventMask {
                    deviceid: XINPUT_MASTER_DEVICE,
                    mask: vec![
                        xinput::XIEventMask::MOTION
                            | xinput::XIEventMask::BUTTON_PRESS
                            | xinput::XIEventMask::BUTTON_RELEASE
                            | xinput::XIEventMask::ENTER
                            | xinput::XIEventMask::LEAVE,
                    ],
                }],
            )
            .unwrap();

        xcb_connection.flush().unwrap();

        let raw = RawWindow {
            connection: as_raw_xcb_connection::AsRawXcbConnection::as_raw_xcb_connection(
                xcb_connection,
            ) as *mut _,
            screen_id: x_screen_index,
            window_id: x_window,
            visual_id: visual.id,
        };
        let gpu = Arc::new(
            unsafe {
                gpu::Context::init_windowed(
                    &raw,
                    gpu::ContextDesc {
                        validation: false,
                        capture: false,
                        overlay: false,
                    },
                )
            }
            .map_err(|e| anyhow::anyhow!("{:?}", e))?,
        );

        let config = BladeSurfaceConfig {
            // Note: this has to be done after the GPU init, or otherwise
            // the sizes are immediately invalidated.
            size: query_render_extent(xcb_connection, x_window),
            // We set it to transparent by default, even if we have client-side
            // decorations, since those seem to work on X11 even without `true` here.
            // If the window appearance changes, then the renderer will get updated
            // too
            transparent: false,
        };
        xcb_connection.map_window(x_window).unwrap();

        let screen_resources = xcb_connection
            .randr_get_screen_resources(x_window)
            .unwrap()
            .reply()
            .expect("Could not find available screens");

        let mode = screen_resources
            .crtcs
            .iter()
            .find_map(|crtc| {
                let crtc_info = xcb_connection
                    .randr_get_crtc_info(*crtc, x11rb::CURRENT_TIME)
                    .ok()?
                    .reply()
                    .ok()?;

                screen_resources
                    .modes
                    .iter()
                    .find(|m| m.id == crtc_info.mode)
            })
            .expect("Unable to find screen refresh rate");

        let refresh_rate = mode_refresh_rate(&mode);

        Ok(Self {
            client,
            executor,
            display: Rc::new(
                X11Display::new(xcb_connection, scale_factor, x_screen_index).unwrap(),
            ),
            _raw: raw,
            x_root_window: visual_set.root,
            bounds: bounds.to_pixels(scale_factor),
            scale_factor,
            renderer: BladeRenderer::new(gpu, config),
            atoms: *atoms,
            input_handler: None,
            active: false,
            fullscreen: false,
            maximized_vertical: false,
            maximized_horizontal: false,
            hidden: false,
            appearance,
            handle,
            background_appearance: WindowBackgroundAppearance::Opaque,
            destroyed: false,
            decorations: WindowDecorations::Server,
            last_insets: [0, 0, 0, 0],
            edge_constraints: None,
            counter_id: sync_request_counter,
            last_sync_counter: None,
            refresh_rate,
        })
    }

    fn content_size(&self) -> Size<Pixels> {
        let size = self.renderer.viewport_size();
        Size {
            width: size.width.into(),
            height: size.height.into(),
        }
    }
}

pub(crate) struct X11Window(pub X11WindowStatePtr);

impl Drop for X11Window {
    fn drop(&mut self) {
        let mut state = self.0.state.borrow_mut();
        state.renderer.destroy();

        let destroy_x_window = maybe!({
            self.0.xcb_connection.unmap_window(self.0.x_window)?;
            self.0.xcb_connection.destroy_window(self.0.x_window)?;
            self.0.xcb_connection.flush()?;

            anyhow::Ok(())
        })
        .context("unmapping and destroying X11 window")
        .log_err();

        if destroy_x_window.is_some() {
            // Mark window as destroyed so that we can filter out when X11 events
            // for it still come in.
            state.destroyed = true;

            let this_ptr = self.0.clone();
            let client_ptr = state.client.clone();
            state
                .executor
                .spawn(async move {
                    this_ptr.close();
                    client_ptr.drop_window(this_ptr.x_window);
                })
                .detach();
        }

        drop(state);
    }
}

enum WmHintPropertyState {
    // Remove = 0,
    // Add = 1,
    Toggle = 2,
}

impl X11Window {
    #[allow(clippy::too_many_arguments)]
    pub fn new(
        handle: AnyWindowHandle,
        client: X11ClientStatePtr,
        executor: ForegroundExecutor,
        params: WindowParams,
        xcb_connection: &Rc<XCBConnection>,
        x_main_screen_index: usize,
        x_window: xproto::Window,
        atoms: &XcbAtoms,
        scale_factor: f32,
        appearance: WindowAppearance,
    ) -> anyhow::Result<Self> {
        let ptr = X11WindowStatePtr {
            state: Rc::new(RefCell::new(X11WindowState::new(
                handle,
                client,
                executor,
                params,
                xcb_connection,
                x_main_screen_index,
                x_window,
                atoms,
                scale_factor,
                appearance,
            )?)),
            callbacks: Rc::new(RefCell::new(Callbacks::default())),
            xcb_connection: xcb_connection.clone(),
            x_window,
        };

        let state = ptr.state.borrow_mut();
        ptr.set_wm_properties(state);

        Ok(Self(ptr))
    }

    fn set_wm_hints(&self, wm_hint_property_state: WmHintPropertyState, prop1: u32, prop2: u32) {
        let state = self.0.state.borrow();
        let message = ClientMessageEvent::new(
            32,
            self.0.x_window,
            state.atoms._NET_WM_STATE,
            [wm_hint_property_state as u32, prop1, prop2, 1, 0],
        );
        self.0
            .xcb_connection
            .send_event(
                false,
                state.x_root_window,
                EventMask::SUBSTRUCTURE_REDIRECT | EventMask::SUBSTRUCTURE_NOTIFY,
                message,
            )
            .unwrap()
            .check()
            .unwrap();
    }

    fn get_root_position(&self, position: Point<Pixels>) -> TranslateCoordinatesReply {
        let state = self.0.state.borrow();
        self.0
            .xcb_connection
            .translate_coordinates(
                self.0.x_window,
                state.x_root_window,
                (position.x.0 * state.scale_factor) as i16,
                (position.y.0 * state.scale_factor) as i16,
            )
            .unwrap()
            .reply()
            .unwrap()
    }

    fn send_moveresize(&self, flag: u32) {
        let state = self.0.state.borrow();

        self.0
            .xcb_connection
            .ungrab_pointer(x11rb::CURRENT_TIME)
            .unwrap()
            .check()
            .unwrap();

        let pointer = self
            .0
            .xcb_connection
            .query_pointer(self.0.x_window)
            .unwrap()
            .reply()
            .unwrap();
        let message = ClientMessageEvent::new(
            32,
            self.0.x_window,
            state.atoms._NET_WM_MOVERESIZE,
            [
                pointer.root_x as u32,
                pointer.root_y as u32,
                flag,
                0, // Left mouse button
                0,
            ],
        );
        self.0
            .xcb_connection
            .send_event(
                false,
                state.x_root_window,
                EventMask::SUBSTRUCTURE_REDIRECT | EventMask::SUBSTRUCTURE_NOTIFY,
                message,
            )
            .unwrap();

        self.0.xcb_connection.flush().unwrap();
    }
}

impl X11WindowStatePtr {
    pub fn should_close(&self) -> bool {
        let mut cb = self.callbacks.borrow_mut();
        if let Some(mut should_close) = cb.should_close.take() {
            let result = (should_close)();
            cb.should_close = Some(should_close);
            result
        } else {
            true
        }
    }

    pub fn property_notify(&self, event: xproto::PropertyNotifyEvent) {
        let mut state = self.state.borrow_mut();
        if event.atom == state.atoms._NET_WM_STATE {
            self.set_wm_properties(state);
        } else if event.atom == state.atoms._GTK_EDGE_CONSTRAINTS {
            self.set_edge_constraints(state);
        }
    }

    fn set_edge_constraints(&self, mut state: std::cell::RefMut<X11WindowState>) {
        let reply = self
            .xcb_connection
            .get_property(
                false,
                self.x_window,
                state.atoms._GTK_EDGE_CONSTRAINTS,
                xproto::AtomEnum::CARDINAL,
                0,
                4,
            )
            .unwrap()
            .reply()
            .unwrap();

        if reply.value_len != 0 {
            let atom = u32::from_ne_bytes(reply.value[0..4].try_into().unwrap());
            let edge_constraints = EdgeConstraints::from_atom(atom);
            state.edge_constraints.replace(edge_constraints);
        }
    }

    fn set_wm_properties(&self, mut state: std::cell::RefMut<X11WindowState>) {
        let reply = self
            .xcb_connection
            .get_property(
                false,
                self.x_window,
                state.atoms._NET_WM_STATE,
                xproto::AtomEnum::ATOM,
                0,
                u32::MAX,
            )
            .unwrap()
            .reply()
            .unwrap();

        let atoms = reply
            .value
            .chunks_exact(4)
            .map(|chunk| u32::from_ne_bytes([chunk[0], chunk[1], chunk[2], chunk[3]]));

        state.active = false;
        state.fullscreen = false;
        state.maximized_vertical = false;
        state.maximized_horizontal = false;
        state.hidden = true;

        for atom in atoms {
            if atom == state.atoms._NET_WM_STATE_FOCUSED {
                state.active = true;
            } else if atom == state.atoms._NET_WM_STATE_FULLSCREEN {
                state.fullscreen = true;
            } else if atom == state.atoms._NET_WM_STATE_MAXIMIZED_VERT {
                state.maximized_vertical = true;
            } else if atom == state.atoms._NET_WM_STATE_MAXIMIZED_HORZ {
                state.maximized_horizontal = true;
            } else if atom == state.atoms._NET_WM_STATE_HIDDEN {
                state.hidden = true;
            }
        }
    }

    pub fn close(&self) {
        let mut callbacks = self.callbacks.borrow_mut();
        if let Some(fun) = callbacks.close.take() {
            fun()
        }
    }

    pub fn refresh(&self) {
        let mut cb = self.callbacks.borrow_mut();
        if let Some(ref mut fun) = cb.request_frame {
            fun();
        }
    }

    pub fn handle_input(&self, input: PlatformInput) {
        if let Some(ref mut fun) = self.callbacks.borrow_mut().input {
            if !fun(input.clone()).propagate {
                return;
            }
        }
        if let PlatformInput::KeyDown(event) = input {
            let mut state = self.state.borrow_mut();
            if let Some(mut input_handler) = state.input_handler.take() {
                if let Some(ime_key) = &event.keystroke.ime_key {
                    drop(state);
                    input_handler.replace_text_in_range(None, ime_key);
                    state = self.state.borrow_mut();
                }
                state.input_handler = Some(input_handler);
            }
        }
    }

    pub fn handle_ime_commit(&self, text: String) {
        let mut state = self.state.borrow_mut();
        if let Some(mut input_handler) = state.input_handler.take() {
            drop(state);
            input_handler.replace_text_in_range(None, &text);
            let mut state = self.state.borrow_mut();
            state.input_handler = Some(input_handler);
        }
    }

    pub fn handle_ime_preedit(&self, text: String) {
        let mut state = self.state.borrow_mut();
        if let Some(mut input_handler) = state.input_handler.take() {
            drop(state);
            input_handler.replace_and_mark_text_in_range(None, &text, None);
            let mut state = self.state.borrow_mut();
            state.input_handler = Some(input_handler);
        }
    }

    pub fn handle_ime_unmark(&self) {
        let mut state = self.state.borrow_mut();
        if let Some(mut input_handler) = state.input_handler.take() {
            drop(state);
            input_handler.unmark_text();
            let mut state = self.state.borrow_mut();
            state.input_handler = Some(input_handler);
        }
    }

    pub fn handle_ime_delete(&self) {
        let mut state = self.state.borrow_mut();
        if let Some(mut input_handler) = state.input_handler.take() {
            drop(state);
            if let Some(marked) = input_handler.marked_text_range() {
                input_handler.replace_text_in_range(Some(marked), "");
            }
            let mut state = self.state.borrow_mut();
            state.input_handler = Some(input_handler);
        }
    }

    pub fn get_ime_area(&self) -> Option<Bounds<Pixels>> {
        let mut state = self.state.borrow_mut();
        let mut bounds: Option<Bounds<Pixels>> = None;
        if let Some(mut input_handler) = state.input_handler.take() {
            drop(state);
            if let Some((range, _)) = input_handler.selected_text_range(true) {
                bounds = input_handler.bounds_for_range(range);
            }
            let mut state = self.state.borrow_mut();
            state.input_handler = Some(input_handler);
        };
        bounds
    }

    pub fn configure(&self, bounds: Bounds<i32>) {
        let mut resize_args = None;
        let is_resize;
        {
            let mut state = self.state.borrow_mut();
            let bounds = bounds.map(|f| px(f as f32 / state.scale_factor));

            is_resize = bounds.size.width != state.bounds.size.width
                || bounds.size.height != state.bounds.size.height;

            // If it's a resize event (only width/height changed), we ignore `bounds.origin`
            // because it contains wrong values.
            if is_resize {
                state.bounds.size = bounds.size;
            } else {
                state.bounds = bounds;
            }

            let gpu_size = query_render_extent(&self.xcb_connection, self.x_window);
            if true {
                state.renderer.update_drawable_size(size(
                    DevicePixels(gpu_size.width as i32),
                    DevicePixels(gpu_size.height as i32),
                ));
                resize_args = Some((state.content_size(), state.scale_factor));
            }
            if let Some(value) = state.last_sync_counter.take() {
                sync::set_counter(&self.xcb_connection, state.counter_id, value).unwrap();
            }
        }

        let mut callbacks = self.callbacks.borrow_mut();
        if let Some((content_size, scale_factor)) = resize_args {
            if let Some(ref mut fun) = callbacks.resize {
                fun(content_size, scale_factor)
            }
        }
        if !is_resize {
            if let Some(ref mut fun) = callbacks.moved {
                fun()
            }
        }
    }

    pub fn set_focused(&self, focus: bool) {
        if let Some(ref mut fun) = self.callbacks.borrow_mut().active_status_change {
            fun(focus);
        }
    }

    pub fn set_appearance(&mut self, appearance: WindowAppearance) {
        let mut state = self.state.borrow_mut();
        state.appearance = appearance;
        let is_transparent = state.is_transparent();
        state.renderer.update_transparency(is_transparent);
        state.appearance = appearance;
        drop(state);
        let mut callbacks = self.callbacks.borrow_mut();
        if let Some(ref mut fun) = callbacks.appearance_changed {
            (fun)()
        }
    }

    pub fn refresh_rate(&self) -> Duration {
        self.state.borrow().refresh_rate
    }
}

impl PlatformWindow for X11Window {
    fn bounds(&self) -> Bounds<Pixels> {
        self.0.state.borrow().bounds
    }

    fn is_maximized(&self) -> bool {
        let state = self.0.state.borrow();

        // A maximized window that gets minimized will still retain its maximized state.
        !state.hidden && state.maximized_vertical && state.maximized_horizontal
    }

    fn window_bounds(&self) -> WindowBounds {
        let state = self.0.state.borrow();
        if self.is_maximized() {
            WindowBounds::Maximized(state.bounds)
        } else {
            WindowBounds::Windowed(state.bounds)
        }
    }

    fn content_size(&self) -> Size<Pixels> {
        // We divide by the scale factor here because this value is queried to determine how much to draw,
        // but it will be multiplied later by the scale to adjust for scaling.
        let state = self.0.state.borrow();
        state
            .content_size()
            .map(|size| size.div(state.scale_factor))
    }

    fn scale_factor(&self) -> f32 {
        self.0.state.borrow().scale_factor
    }

    fn appearance(&self) -> WindowAppearance {
        self.0.state.borrow().appearance
    }

    fn display(&self) -> Option<Rc<dyn PlatformDisplay>> {
        Some(self.0.state.borrow().display.clone())
    }

    fn mouse_position(&self) -> Point<Pixels> {
        let reply = self
            .0
            .xcb_connection
            .query_pointer(self.0.x_window)
            .unwrap()
            .reply()
            .unwrap();
        Point::new((reply.root_x as u32).into(), (reply.root_y as u32).into())
    }

    fn modifiers(&self) -> Modifiers {
        self.0
            .state
            .borrow()
            .client
            .0
            .upgrade()
            .map(|ref_cell| ref_cell.borrow().modifiers)
            .unwrap_or_default()
    }

    fn set_input_handler(&mut self, input_handler: PlatformInputHandler) {
        self.0.state.borrow_mut().input_handler = Some(input_handler);
    }

    fn take_input_handler(&mut self) -> Option<PlatformInputHandler> {
        self.0.state.borrow_mut().input_handler.take()
    }

    fn prompt(
        &self,
        _level: PromptLevel,
        _msg: &str,
        _detail: Option<&str>,
        _answers: &[&str],
    ) -> Option<futures::channel::oneshot::Receiver<usize>> {
        None
    }

    fn activate(&self) {
        let data = [1, xproto::Time::CURRENT_TIME.into(), 0, 0, 0];
        let message = xproto::ClientMessageEvent::new(
            32,
            self.0.x_window,
            self.0.state.borrow().atoms._NET_ACTIVE_WINDOW,
            data,
        );
        self.0
            .xcb_connection
            .send_event(
                false,
                self.0.state.borrow().x_root_window,
                xproto::EventMask::SUBSTRUCTURE_REDIRECT | xproto::EventMask::SUBSTRUCTURE_NOTIFY,
                message,
            )
            .log_err();
        self.0
            .xcb_connection
            .set_input_focus(
                xproto::InputFocus::POINTER_ROOT,
                self.0.x_window,
                xproto::Time::CURRENT_TIME,
            )
            .log_err();
        self.0.xcb_connection.flush().unwrap();
    }

    fn is_active(&self) -> bool {
        self.0.state.borrow().active
    }

    fn set_title(&mut self, title: &str) {
        self.0
            .xcb_connection
            .change_property8(
                xproto::PropMode::REPLACE,
                self.0.x_window,
                xproto::AtomEnum::WM_NAME,
                xproto::AtomEnum::STRING,
                title.as_bytes(),
            )
            .unwrap();

        self.0
            .xcb_connection
            .change_property8(
                xproto::PropMode::REPLACE,
                self.0.x_window,
                self.0.state.borrow().atoms._NET_WM_NAME,
                self.0.state.borrow().atoms.UTF8_STRING,
                title.as_bytes(),
            )
            .unwrap();
        self.0.xcb_connection.flush().unwrap();
    }

    fn set_app_id(&mut self, app_id: &str) {
        let mut data = Vec::with_capacity(app_id.len() * 2 + 1);
        data.extend(app_id.bytes()); // instance https://unix.stackexchange.com/a/494170
        data.push(b'\0');
        data.extend(app_id.bytes()); // class

        self.0
            .xcb_connection
            .change_property8(
                xproto::PropMode::REPLACE,
                self.0.x_window,
                xproto::AtomEnum::WM_CLASS,
                xproto::AtomEnum::STRING,
                &data,
            )
            .unwrap()
            .check()
            .unwrap();
    }

    fn set_edited(&mut self, _edited: bool) {
        log::info!("ignoring macOS specific set_edited");
    }

    fn set_background_appearance(&self, background_appearance: WindowBackgroundAppearance) {
        let mut state = self.0.state.borrow_mut();
        state.background_appearance = background_appearance;
        let transparent = state.is_transparent();
        state.renderer.update_transparency(transparent);
    }

    fn show_character_palette(&self) {
        log::info!("ignoring macOS specific show_character_palette");
    }

    fn minimize(&self) {
        let state = self.0.state.borrow();
        const WINDOW_ICONIC_STATE: u32 = 3;
        let message = ClientMessageEvent::new(
            32,
            self.0.x_window,
            state.atoms.WM_CHANGE_STATE,
            [WINDOW_ICONIC_STATE, 0, 0, 0, 0],
        );
        self.0
            .xcb_connection
            .send_event(
                false,
                state.x_root_window,
                EventMask::SUBSTRUCTURE_REDIRECT | EventMask::SUBSTRUCTURE_NOTIFY,
                message,
            )
            .unwrap()
            .check()
            .unwrap();
    }

    fn zoom(&self) {
        let state = self.0.state.borrow();
        self.set_wm_hints(
            WmHintPropertyState::Toggle,
            state.atoms._NET_WM_STATE_MAXIMIZED_VERT,
            state.atoms._NET_WM_STATE_MAXIMIZED_HORZ,
        );
    }

    fn toggle_fullscreen(&self) {
        let state = self.0.state.borrow();
        self.set_wm_hints(
            WmHintPropertyState::Toggle,
            state.atoms._NET_WM_STATE_FULLSCREEN,
            xproto::AtomEnum::NONE.into(),
        );
    }

    fn is_fullscreen(&self) -> bool {
        self.0.state.borrow().fullscreen
    }

    fn on_request_frame(&self, callback: Box<dyn FnMut()>) {
        self.0.callbacks.borrow_mut().request_frame = Some(callback);
    }

    fn on_input(&self, callback: Box<dyn FnMut(PlatformInput) -> crate::DispatchEventResult>) {
        self.0.callbacks.borrow_mut().input = Some(callback);
    }

    fn on_active_status_change(&self, callback: Box<dyn FnMut(bool)>) {
        self.0.callbacks.borrow_mut().active_status_change = Some(callback);
    }

    fn on_resize(&self, callback: Box<dyn FnMut(Size<Pixels>, f32)>) {
        self.0.callbacks.borrow_mut().resize = Some(callback);
    }

    fn on_moved(&self, callback: Box<dyn FnMut()>) {
        self.0.callbacks.borrow_mut().moved = Some(callback);
    }

    fn on_should_close(&self, callback: Box<dyn FnMut() -> bool>) {
        self.0.callbacks.borrow_mut().should_close = Some(callback);
    }

    fn on_close(&self, callback: Box<dyn FnOnce()>) {
        self.0.callbacks.borrow_mut().close = Some(callback);
    }

    fn on_appearance_changed(&self, callback: Box<dyn FnMut()>) {
        self.0.callbacks.borrow_mut().appearance_changed = Some(callback);
    }

    fn draw(&self, scene: &Scene) {
        let mut inner = self.0.state.borrow_mut();
        inner.renderer.draw(scene);
    }

    fn sprite_atlas(&self) -> Arc<dyn PlatformAtlas> {
        let inner = self.0.state.borrow();
        inner.renderer.sprite_atlas().clone()
    }

    fn show_window_menu(&self, position: Point<Pixels>) {
        let state = self.0.state.borrow();
        let coords = self.get_root_position(position);
        let message = ClientMessageEvent::new(
            32,
            self.0.x_window,
            state.atoms._GTK_SHOW_WINDOW_MENU,
            [
                XINPUT_MASTER_DEVICE as u32,
                coords.dst_x as u32,
                coords.dst_y as u32,
                0,
                0,
            ],
        );
        self.0
            .xcb_connection
            .send_event(
                false,
                state.x_root_window,
                EventMask::SUBSTRUCTURE_REDIRECT | EventMask::SUBSTRUCTURE_NOTIFY,
                message,
            )
            .unwrap()
            .check()
            .unwrap();
    }

    fn start_window_move(&self) {
        const MOVERESIZE_MOVE: u32 = 8;
        self.send_moveresize(MOVERESIZE_MOVE);
    }

    fn start_window_resize(&self, edge: ResizeEdge) {
        self.send_moveresize(edge.to_moveresize());
    }

    fn window_decorations(&self) -> crate::Decorations {
        let state = self.0.state.borrow();

        match state.decorations {
            WindowDecorations::Server => Decorations::Server,
            WindowDecorations::Client => {
                let tiling = if let Some(edge_constraints) = &state.edge_constraints {
                    edge_constraints.to_tiling()
                } else {
                    // https://source.chromium.org/chromium/chromium/src/+/main:ui/ozone/platform/x11/x11_window.cc;l=2519;drc=1f14cc876cc5bf899d13284a12c451498219bb2d
                    Tiling {
                        top: state.maximized_vertical,
                        bottom: state.maximized_vertical,
                        left: state.maximized_horizontal,
                        right: state.maximized_horizontal,
                    }
                };

                Decorations::Client { tiling }
            }
        }
    }

    fn set_client_inset(&self, inset: Pixels) {
        let mut state = self.0.state.borrow_mut();

        let dp = (inset.0 * state.scale_factor) as u32;

        let insets = if let Some(edge_constraints) = &state.edge_constraints {
            let left = if edge_constraints.left_tiled { 0 } else { dp };
            let top = if edge_constraints.top_tiled { 0 } else { dp };
            let right = if edge_constraints.right_tiled { 0 } else { dp };
            let bottom = if edge_constraints.bottom_tiled { 0 } else { dp };

            [left, right, top, bottom]
        } else {
            let (left, right) = if state.maximized_horizontal {
                (0, 0)
            } else {
                (dp, dp)
            };
            let (top, bottom) = if state.maximized_vertical {
                (0, 0)
            } else {
                (dp, dp)
            };
            [left, right, top, bottom]
        };

        if state.last_insets != insets {
            state.last_insets = insets;

            self.0
                .xcb_connection
                .change_property(
                    xproto::PropMode::REPLACE,
                    self.0.x_window,
                    state.atoms._GTK_FRAME_EXTENTS,
                    xproto::AtomEnum::CARDINAL,
                    size_of::<u32>() as u8 * 8,
                    4,
                    bytemuck::cast_slice::<u32, u8>(&insets),
                )
                .unwrap()
                .check()
                .unwrap();
        }
    }

    fn request_decorations(&self, decorations: crate::WindowDecorations) {
        // https://github.com/rust-windowing/winit/blob/master/src/platform_impl/linux/x11/util/hint.rs#L53-L87
        let hints_data: [u32; 5] = match decorations {
            WindowDecorations::Server => [1 << 1, 0, 1, 0, 0],
            WindowDecorations::Client => [1 << 1, 0, 0, 0, 0],
        };

        let mut state = self.0.state.borrow_mut();

        self.0
            .xcb_connection
            .change_property(
                xproto::PropMode::REPLACE,
                self.0.x_window,
                state.atoms._MOTIF_WM_HINTS,
                state.atoms._MOTIF_WM_HINTS,
                std::mem::size_of::<u32>() as u8 * 8,
                5,
                bytemuck::cast_slice::<u32, u8>(&hints_data),
            )
            .unwrap()
            .check()
            .unwrap();

        match decorations {
            WindowDecorations::Server => {
                state.decorations = WindowDecorations::Server;
                let is_transparent = state.is_transparent();
                state.renderer.update_transparency(is_transparent);
            }
            WindowDecorations::Client => {
                state.decorations = WindowDecorations::Client;
                let is_transparent = state.is_transparent();
                state.renderer.update_transparency(is_transparent);
            }
        }

        drop(state);
        let mut callbacks = self.0.callbacks.borrow_mut();
        if let Some(appearance_changed) = callbacks.appearance_changed.as_mut() {
            appearance_changed();
        }
    }
}

// Adapted from:
// https://docs.rs/winit/0.29.11/src/winit/platform_impl/linux/x11/monitor.rs.html#103-111
pub fn mode_refresh_rate(mode: &randr::ModeInfo) -> Duration {
    if mode.dot_clock == 0 || mode.htotal == 0 || mode.vtotal == 0 {
        return Duration::from_millis(16);
    }

<<<<<<< HEAD
    fn update_ime_position(&self, bounds: Bounds<Pixels>) {
        let mut state = self.0.state.borrow_mut();
        let client = state.client.clone();
        drop(state);
        client.update_ime_position(bounds);
    }
=======
    let millihertz = mode.dot_clock as u64 * 1_000 / (mode.htotal as u64 * mode.vtotal as u64);
    let micros = 1_000_000_000 / millihertz;
    log::info!("Refreshing at {} micros", micros);
    Duration::from_micros(micros)
>>>>>>> ea9ba686
}<|MERGE_RESOLUTION|>--- conflicted
+++ resolved
@@ -1368,6 +1368,13 @@
             appearance_changed();
         }
     }
+
+    fn update_ime_position(&self, bounds: Bounds<Pixels>) {
+        let mut state = self.0.state.borrow_mut();
+        let client = state.client.clone();
+        drop(state);
+        client.update_ime_position(bounds);
+    }
 }
 
 // Adapted from:
@@ -1377,17 +1384,8 @@
         return Duration::from_millis(16);
     }
 
-<<<<<<< HEAD
-    fn update_ime_position(&self, bounds: Bounds<Pixels>) {
-        let mut state = self.0.state.borrow_mut();
-        let client = state.client.clone();
-        drop(state);
-        client.update_ime_position(bounds);
-    }
-=======
     let millihertz = mode.dot_clock as u64 * 1_000 / (mode.htotal as u64 * mode.vtotal as u64);
     let micros = 1_000_000_000 / millihertz;
     log::info!("Refreshing at {} micros", micros);
     Duration::from_micros(micros)
->>>>>>> ea9ba686
 }