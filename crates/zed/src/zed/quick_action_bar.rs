--- conflicted
+++ resolved
@@ -94,7 +94,7 @@
             git_blame_inline_enabled,
             show_git_blame_gutter,
             auto_signature_help_enabled,
-<<<<<<< HEAD
+            inline_completions_enabled,
         ) = editor.update(cx, |editor, cx| {
             (
                 editor.selection_menu_enabled(cx),
@@ -103,27 +103,7 @@
                 editor.git_blame_inline_enabled(),
                 editor.show_git_blame_gutter(),
                 editor.auto_signature_help_enabled(cx),
-=======
-            inline_completions_enabled,
-        ) = {
-            let editor = editor.read(cx);
-            let selection_menu_enabled = editor.selection_menu_enabled(cx);
-            let inlay_hints_enabled = editor.inlay_hints_enabled();
-            let supports_inlay_hints = editor.supports_inlay_hints(cx);
-            let git_blame_inline_enabled = editor.git_blame_inline_enabled();
-            let show_git_blame_gutter = editor.show_git_blame_gutter();
-            let auto_signature_help_enabled = editor.auto_signature_help_enabled(cx);
-            let inline_completions_enabled = editor.inline_completions_enabled(cx);
-
-            (
-                selection_menu_enabled,
-                inlay_hints_enabled,
-                supports_inlay_hints,
-                git_blame_inline_enabled,
-                show_git_blame_gutter,
-                auto_signature_help_enabled,
-                inline_completions_enabled,
->>>>>>> c6df23fc
+                editor.inline_completions_enabled(cx),
             )
         });
 
