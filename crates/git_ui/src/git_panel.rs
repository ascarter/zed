--- conflicted
+++ resolved
@@ -6,9 +6,7 @@
 use anyhow::{Context as _, Result};
 use db::kvp::KEY_VALUE_STORE;
 use editor::Editor;
-use git::repository::RepoPath;
-
-use git::status::FileStatus;
+use git::{repository::RepoPath, status::FileStatus};
 use gpui::*;
 use language::Buffer;
 use menu::{SelectFirst, SelectLast, SelectNext, SelectPrev};
@@ -69,13 +67,8 @@
     depth: usize,
     display_name: String,
     repo_path: RepoPath,
-<<<<<<< HEAD
     status: FileStatus,
-    toggle_state: ToggleState,
-=======
-    status: GitStatusPair,
     is_staged: Option<bool>,
->>>>>>> bd3c7d6c
 }
 
 pub struct GitPanel {
@@ -102,17 +95,6 @@
     reveal_in_editor: Task<()>,
 }
 
-<<<<<<< HEAD
-fn status_to_toggle_state(status: FileStatus) -> ToggleState {
-    match status.is_staged() {
-        Some(true) => ToggleState::Selected,
-        Some(false) => ToggleState::Unselected,
-        None => ToggleState::Indeterminate,
-    }
-}
-
-=======
->>>>>>> bd3c7d6c
 impl GitPanel {
     pub fn load(
         workspace: WeakView<Workspace>,
@@ -731,9 +713,6 @@
         for (ix, entry) in repo.status().enumerate() {
             let (depth, difference) =
                 Self::calculate_depth_and_difference(&entry.repo_path, &path_set);
-<<<<<<< HEAD
-            let toggle_state = status_to_toggle_state(entry.status);
-=======
             let is_staged = entry.status.is_staged();
             all_staged = if ix == 0 {
                 is_staged
@@ -743,7 +722,6 @@
                     (Some(a), Some(b)) => (a == b).then_some(a),
                 }
             };
->>>>>>> bd3c7d6c
 
             let display_name = if difference > 1 {
                 // Show partial path for deeply nested files
